--- conflicted
+++ resolved
@@ -16,13 +16,8 @@
 Check `missing_problems.md` for unchecked items `[] PROBLEMNAME` that are NOT imported in `sif2jax/__init__.py`
 
 ### 2. Implementation Priority
-<<<<<<< HEAD
 1. **SIF Files**: `archive/mastsif/` folder - Original SIF problem definitions (PRIMARY SOURCE)
 2. **AMPL**: `https://github.com/ampl/global-optimization/tree/master/cute` (lowercase.mod files)
-=======
-1. **AMPL**: `https://github.com/ampl/global-optimization/tree/master/cute` (lowercase.mod files)
-2. **SIF**: For constants, bounds, starting points
->>>>>>> 2d0d4623
 3. **extra_info/**: Papers, documentation, screenshots
 4. **References**: From SIF file headers
 
@@ -30,7 +25,6 @@
 - **Name**: Use SIF name as class name (modify if invalid Python)
 - **Metadata**: All references, authors, classification in docstring
 - **Base Class**: Choose correct type:
-<<<<<<< HEAD
   - `AbstractUnconstrainedMinimisation`: objective only
   - `AbstractBoundedMinimisation`: objective + bounds  
   - `AbstractConstrainedMinimisation`: objective + constraints (+ bounds)
@@ -49,16 +43,6 @@
     Problems that are commented (due to requiring additional review) must be commented 
     in these tuples as well. Example: unconstrained_problems = (PROBLEM1, PROBLEM2, ...)
 
-=======
-  - `UnconstrainedProblem`: objective only
-  - `BoundedProblem`: objective + bounds  
-  - `ConstrainedProblem`: objective + constraints (+ bounds)
-  - `NonlinearEquations`: residual functions
-- **Types**: Never hard-code dtypes
-- **Style**: Match existing code patterns, imports, conventions
-- **Fields**: Declare all dataclass fields (Equinox.Module inheritance)
->>>>>>> 2d0d4623
-
 ### 4. Testing Requirements
 - **Container Required**: Tests need pycutest/Fortran libs
 - **Test After EVERY Change**: Even minor edits
@@ -70,12 +54,9 @@
   # Suspected issues: [your analysis]
   # Resources needed: [what would help]
   ```
-<<<<<<< HEAD
   If a problem is flagged for human review, its imports should be commented out. 
   Verify that it cannot be run anymore by trying to run the tests for it, these should then fail during collection with a clear error message.
 - **Checking results of CI runs**: Numbers of problems correspond to positions (indices) in `sif2jax.problems`. 
-=======
->>>>>>> 2d0d4623
 
 ### 5. Commit Process
 - ✓ All tests pass
