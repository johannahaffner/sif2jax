--- conflicted
+++ resolved
@@ -43,10 +43,6 @@
     Problems that are commented (due to requiring additional review) must be commented 
     in these tuples as well. Example: unconstrained_problems = (PROBLEM1, PROBLEM2, ...)
 
-<<<<<<< HEAD
-=======
-
->>>>>>> cb3a85b2
 ### 4. Testing Requirements
 - **Container Required**: Tests need pycutest/Fortran libs
 - **Test After EVERY Change**: Even minor edits
@@ -69,7 +65,6 @@
 - ✓ Re-test if any changes made
 - ✓ Success = clean pre-commit (no reformatting, no warnings)
 - ✓ Commit after implementing a few problems, to keep commits compact
-
 ## Work Mode
 - Add 20+ problems to TODO list
 - Work systematically without stopping
