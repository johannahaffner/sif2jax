from ._bounded_minimisation import (
    AIRCRFTB as AIRCRFTB,
    BDEXP as BDEXP,
    BIGGS3 as BIGGS3,
    BIGGS5 as BIGGS5,
    bounded_minimisation_problems as bounded_minimisation_problems,
    BOX2 as BOX2,
    BRANIN as BRANIN,
    CAMEL6 as CAMEL6,
    CHARDIS0 as CHARDIS0,
    # CHARDIS02 as CHARDIS02,  # TODO: Human review needed
    CYCLOOCTLS as CYCLOOCTLS,
    DEGDIAG as DEGDIAG,
    DEGTRID as DEGTRID,
    DEGTRID2 as DEGTRID2,
    DEVGLA1B as DEVGLA1B,
    DEVGLA2B as DEVGLA2B,
    DGOSPEC as DGOSPEC,
    DIAGIQB as DIAGIQB,
    DIAGIQE as DIAGIQE,
    DIAGIQT as DIAGIQT,
    DIAGNQB as DIAGNQB,
    DIAGNQE as DIAGNQE,
    DIAGNQT as DIAGNQT,
    DIAGPQB as DIAGPQB,
    DIAGPQE as DIAGPQE,
    DIAGPQT as DIAGPQT,
    # EG1 as EG1,  # TODO: Human review - test timeout issues
    EGGCRATEB as EGGCRATEB,
    ELATVIDUB as ELATVIDUB,
    EXP2B as EXP2B,
    EXPLIN as EXPLIN,
    EXPLIN2 as EXPLIN2,
    # EXPQUAD as EXPQUAD,  # TODO: Human review - test timeout
    FBRAIN2LS as FBRAIN2LS,
    FBRAINLS as FBRAINLS,
    HADAMALS as HADAMALS,
    HART6 as HART6,
    HATFLDA as HATFLDA,
    HATFLDB as HATFLDB,
    HATFLDC as HATFLDC,
    # HIMMELP1 as HIMMELP1,  # TODO: Human review needed - OBNL element issues
    HS1 as HS1,
    HS2 as HS2,
    HS3 as HS3,
    HS4 as HS4,
    HS5 as HS5,
    HS25 as HS25,
    HS38 as HS38,
    HS45 as HS45,
    HS110 as HS110,
    # JNLBRNG1 as JNLBRNG1,  # TODO: Human review needed
    # JNLBRNG2 as JNLBRNG2,  # TODO: Human review needed - performance issues
    # JANNSON3 as JANNSON3,  # TODO: Human review needed - large-scale problem
    JUDGEB as JUDGEB,
    KOEBHELB as KOEBHELB,
    LEVYMONT as LEVYMONT,
    LEVYMONT5 as LEVYMONT5,
    LEVYMONT6 as LEVYMONT6,
    LEVYMONT7 as LEVYMONT7,
    LEVYMONT8 as LEVYMONT8,
    LEVYMONT9 as LEVYMONT9,
    LEVYMONT10 as LEVYMONT10,
    # LINVERSE as LINVERSE,  # TODO: Human review needed
    LOGROS as LOGROS,
    # MAXLIKA as MAXLIKA,  # TODO: Human review needed
    # MINSURFO as MINSURFO,  # TODO: Human review needed - dimension mismatch
    # NOBNDTOR as NOBNDTOR,  # TODO: Human review needed - complex bounds logic
    # NONSCOMP as NONSCOMP,  # TODO: Human review needed - GROUP TYPE L2
    PALMER1 as PALMER1,
    PALMER1A as PALMER1A,
    # PALMER1B as PALMER1B,  # TODO: Fix Hessian issues
    # PALMER1E as PALMER1E,  # TODO: Fix Hessian issues
    PALMER2 as PALMER2,
    PALMER2A as PALMER2A,
    PALMER2B as PALMER2B,
    PALMER2E as PALMER2E,
    PALMER3 as PALMER3,
    PALMER3A as PALMER3A,
    PALMER3B as PALMER3B,
    PALMER3E as PALMER3E,
    PALMER4 as PALMER4,
    # PALMER4A as PALMER4A,  # TODO: Fix Hessian issues
    PALMER4B as PALMER4B,
    PALMER4E as PALMER4E,
    # PALMER5A as PALMER5A,  # TODO: Fix Chebyshev polynomial calculation
    PALMER5B as PALMER5B,
    PALMER6A as PALMER6A,
    PALMER6E as PALMER6E,
    # PALMER7A as PALMER7A,  # TODO: Fix Hessian issues
    PALMER7E as PALMER7E,
    PALMER8A as PALMER8A,
    PALMER8E as PALMER8E,
    PFIT1LS as PFIT1LS,
    PFIT2LS as PFIT2LS,
    PFIT3LS as PFIT3LS,
    PFIT4LS as PFIT4LS,
    PRICE4B as PRICE4B,
    QUDLIN as QUDLIN,
    RAYBENDL as RAYBENDL,
    S368 as S368,
    # SANTALS as SANTALS,  # TODO: Human review - Small gradient discrepancies
    # RAYBENDS as RAYBENDS,  # TODO: Human review - numerical issues
    # S277_280 as S277_280,  # TODO: Human review - Complex constraint/bound
    TRIGON1B as TRIGON1B,
)

# TRIGON2B as TRIGON2B,  # TODO: Human review - tiny Hessian discrepancies
# WALL10 as WALL10,  # TODO: Human review - small gradient discrepancies (~2.2e-4)
# WALL20 as WALL20,  # TODO: Human review - small gradient discrepancies (~2.1e-4)
# WALL50 as WALL50,  # TODO: Human review - small gradient discrepancies (~2e-4)
from ._constrained_minimisation import (
    # ACOPP14 as ACOPP14,  # TODO: needs human review - complex AC OPF formulation
    # AIRPORT as AIRPORT,  # TODO: Human review - constraint values don't match pycutest
    # ALLINITA as ALLINITA,  # TODO: needs human review - L2 group type interpretation
    # ALLINITC as ALLINITC,  # TODO: Human review - dimension mismatch with pycutest
    ALJAZZAF as ALJAZZAF,
    ALSOTAME as ALSOTAME,
    # ANTWERP as ANTWERP,  # TODO: needs human review - initial value calculation
    # AUG2D as AUG2D,  # TODO: needs human review - edge variable structure
    AVGASA as AVGASA,
    AVGASB as AVGASB,
    # AVION2 as AVION2,  # TODO: Human review - gradient discrepancies
    # BDRY2 as BDRY2,  # TODO: Human review - objective values don't match
    # BIGBANK as BIGBANK,  # TODO: Human review - objective values don't match
    BIGGSC4 as BIGGSC4,
    BT1 as BT1,
    BT2 as BT2,
    BT3 as BT3,
    BT4 as BT4,
    BT5 as BT5,
    BT6 as BT6,
    BT7 as BT7,
    BT8 as BT8,
    BT9 as BT9,
    BT10 as BT10,
    BT11 as BT11,
    BT12 as BT12,
    BT13 as BT13,
    BURKEHAN as BURKEHAN,
    BYRDSPHR as BYRDSPHR,
    # CAMSHAPE as CAMSHAPE,  # TODO: Human review needed
    CANTILVR as CANTILVR,
    CATENA as CATENA,
    CATMIX as CATMIX,
    # CATENARY as CATENARY,  # TODO: Human review needed
    CB2 as CB2,
    CB3 as CB3,
    CHACONN1 as CHACONN1,
    CHACONN2 as CHACONN2,
    # CHARDIS1 as CHARDIS1,  # TODO: Human review needed
    # CHARDIS12 as CHARDIS12,  # TODO: Human review needed
    CLEUVEN2 as CLEUVEN2,
    CLEUVEN3 as CLEUVEN3,
    CLEUVEN4 as CLEUVEN4,
    CLEUVEN5 as CLEUVEN5,
    CLEUVEN6 as CLEUVEN6,
    CLEUVEN7 as CLEUVEN7,
    # CLNLBEAM as CLNLBEAM,  # TODO: Dimension mismatch in constraints
    # CONCON as CONCON,  # TODO: Removed - automatic derivative mismatches
    constrained_minimisation_problems as constrained_minimisation_problems,
    COSHFUN as COSHFUN,
    # CRESC4 as CRESC4,  # TODO: Human review - complex crescent area formula
    CSFI1 as CSFI1,
    CSFI2 as CSFI2,
    # DALE as DALE,  # TODO: Human review needed - see dale.py for details
    DALLASS as DALLASS,
    DECONVC as DECONVC,
    DEGENLPA as DEGENLPA,
    DEGENLPB as DEGENLPB,
    DEGENQP as DEGENQP,
    DEGENQPC as DEGENQPC,
    DEMBO7 as DEMBO7,
    DEMYMALO as DEMYMALO,
    DIPIGRI as DIPIGRI,
    # DISC2 as DISC2,  # TODO: Human review needed - see disc2.py for details
    # DIXCHLNG as DIXCHLNG,  # TODO: Human review needed - see dixchlng.py for details
    # DNIEPER as DNIEPER,  # TODO: Human review needed - see dnieper.py for details
    # DITTERT as DITTERT,  # TODO: Human review needed
    # DEGTRIDL as DEGTRIDL,  # TODO: Human review - causes segfault
    # DRUGDIS as DRUGDIS,  # TODO: Human review needed - see drugdis.py for details
    # DRUGDISE as DRUGDISE,  # TODO: Human review needed - see drugdise.py for details
    DTOC1L as DTOC1L,
    DTOC1NA as DTOC1NA,
    DTOC1NB as DTOC1NB,
    DTOC1NC as DTOC1NC,
    DTOC1ND as DTOC1ND,
    DTOC2 as DTOC2,
    # DTOC3 as DTOC3,  # Human review needed
    DTOC4 as DTOC4,
    DTOC5 as DTOC5,
    DTOC6 as DTOC6,
    # EG3 as EG3,  # TODO: Human review - large-scale problem causing test timeouts
    # EIGENACO as EIGENACO,  # TODO: Human review needed
    ELATTAR as ELATTAR,
    # EXTRASIM as EXTRASIM,  # TODO: Human review - pycutest timeout issue
    # ELEC as ELEC,  # TODO: Human review - numerical precision issue
    # EXPFITA as EXPFITA,  # TODO: Human review - fundamental formulation differences
    # EXPFITB as EXPFITB,  # TODO: Human review - fundamental formulation differences
    # EXPFITC as EXPFITC,  # TODO: Human review - fundamental formulation differences
    # FCCU as FCCU,  # TODO: Human review - objective value discrepancies
    # FEEDLOC as FEEDLOC,  # TODO: Human review - constraint dimension mismatch
    FLETCHER as FLETCHER,
    FLT as FLT,
    # GASOIL as GASOIL,  # TODO: Human review needed - complex optimal control problem
    GIGOMEZ1 as GIGOMEZ1,
    GIGOMEZ2 as GIGOMEZ2,
    GIGOMEZ3 as GIGOMEZ3,
    GOFFIN as GOFFIN,
    GPP as GPP,
    # GILBERT as GILBERT,  # TODO: Human review needed - SIF scaling issues
    HADAMARD as HADAMARD,
    HAGER1 as HAGER1,
    HAGER2 as HAGER2,
    # HAGER3 as HAGER3,  # TODO: HAGER3 needs human review - marked for future import
    HAGER4 as HAGER4,
    HAIFAL as HAIFAL,
    HAIFAM as HAIFAM,  # TODO: Human review needed - complex SIF structure
    HAIFAS as HAIFAS,
    # HIE1372D as HIE1372D,  # TODO: Human review - Jacobian mismatch
    HIMMELBC as HIMMELBC,
    HIMMELBD as HIMMELBD,
    HIMMELBE as HIMMELBE,
    # HIMMELP2 as HIMMELP2,  # TODO: Human review needed - OBNL element issues
    # HIMMELP3 as HIMMELP3,  # TODO: Human review needed - OBNL element issues
    # HIMMELP4 as HIMMELP4,  # TODO: Human review needed - OBNL element issues
    # HIMMELP5 as HIMMELP5,  # TODO: Human review needed - OBNL element issues
    # HIMMELP6 as HIMMELP6,  # TODO: Human review needed - OBNL element issues
    HS6 as HS6,
    HS7 as HS7,
    HS8 as HS8,
    HS9 as HS9,
    HS10 as HS10,
    HS11 as HS11,
    HS12 as HS12,
    HS13 as HS13,
    HS14 as HS14,
    HS15 as HS15,
    HS16 as HS16,
    HS17 as HS17,
    HS18 as HS18,
    HS19 as HS19,
    HS20 as HS20,
    HS21 as HS21,
    HS22 as HS22,
    HS23 as HS23,
    HS24 as HS24,
    HS26 as HS26,
    HS27 as HS27,
    HS28 as HS28,
    HS29 as HS29,
    HS30 as HS30,
    HS31 as HS31,
    HS32 as HS32,
    HS33 as HS33,
    HS34 as HS34,
    HS35 as HS35,
    HS36 as HS36,
    HS37 as HS37,
    HS39 as HS39,
    HS40 as HS40,
    HS41 as HS41,
    HS42 as HS42,
    HS43 as HS43,
    HS44 as HS44,
    HS46 as HS46,
    HS47 as HS47,
    HS48 as HS48,
    HS49 as HS49,
    HS50 as HS50,
    HS51 as HS51,
    HS52 as HS52,
    HS53 as HS53,
    HS54 as HS54,
    HS55 as HS55,
    HS56 as HS56,
    HS57 as HS57,
    # HS59 as HS59,  # TODO: Human review - objective function discrepancy
    HS60 as HS60,
    HS61 as HS61,
    HS62 as HS62,
    HS63 as HS63,
    HS64 as HS64,
    HS65 as HS65,
    HS66 as HS66,
    # HS67 as HS67,  # TODO: Human review - different SIF file version
    HS68 as HS68,
    HS69 as HS69,
    # HS70 as HS70,  # TODO: Human review - test failures
    HS71 as HS71,
    HS72 as HS72,
    HS73 as HS73,
    # HS74 as HS74,  # TODO: Human review - constraint Jacobian discrepancies
    # HS75 as HS75,  # TODO: Human review - same issues as HS74
    HS77 as HS77,
    HS78 as HS78,
    HS79 as HS79,
    HS80 as HS80,
    HS81 as HS81,
    HS83 as HS83,
    # HS84 as HS84,  # TODO: Human review - objective value discrepancy
    HS93 as HS93,
    # HS99 as HS99,  # TODO: Needs human review - complex recursive formulation
    HS100 as HS100,
    HS101 as HS101,
    HS102 as HS102,
    HS103 as HS103,
    HS104 as HS104,
    HS105 as HS105,
    HS106 as HS106,
    HS107 as HS107,
    HS108 as HS108,
    # HS109 as HS109,  # TODO: Human review needed - sign convention issues
    HS111 as HS111,
    HS112 as HS112,
    HS113 as HS113,
    HS114 as HS114,
    HS116 as HS116,
    HS117 as HS117,
    # HS118 as HS118,  # TODO: Human review - constraint Jacobian ordering mismatch
    HS119 as HS119,
    HYDROELL as HYDROELL,
    # JANNSON3 as JANNSON3,  # TODO: Human review - Jacobian tests hang
    JANNSON4 as JANNSON4,
    # KISSING as KISSING,  # TODO: Human review - runtime issue (5.37x)
    # KISSING2 as KISSING2,  # TODO: Human review needed
    # KIWCRESC as KIWCRESC,  # TODO: Human review - constraints differ by 2.0
    # KSIP as KSIP,  # TODO: Needs vectorization - dtype promotion errors
    # NOTE: LEUVEN1 removed - superseded by CLEUVEN series (incorrect/nonconvex)
    LISWET1 as LISWET1,
    LISWET2 as LISWET2,
    LISWET3 as LISWET3,
    LISWET4 as LISWET4,
    LISWET5 as LISWET5,
    LISWET6 as LISWET6,
    LISWET7 as LISWET7,
    LISWET8 as LISWET8,
    LISWET9 as LISWET9,
    LISWET10 as LISWET10,
    LISWET11 as LISWET11,
    LISWET12 as LISWET12,
    LOOTSMA as LOOTSMA,
    LUKVLE1 as LUKVLE1,
    LUKVLE2 as LUKVLE2,
    LUKVLE3 as LUKVLE3,
    # LUKVLE4 as LUKVLE4,  # Use LUKVLE4C instead
    # LUKVLE4C as LUKVLE4C,  # TODO: Human review - 3% numerical discrepancy
    LUKVLE5 as LUKVLE5,
    LUKVLE6 as LUKVLE6,
    LUKVLE7 as LUKVLE7,
    LUKVLE8 as LUKVLE8,
    # LUKVLE9 as LUKVLE9,  # TODO: Human review needed - Jacobian issues
    LUKVLE10 as LUKVLE10,
    LUKVLE11 as LUKVLE11,
    # LUKVLE12 as LUKVLE12,  # Has constraint function inconsistencies
    LUKVLE13 as LUKVLE13,
    LUKVLE14 as LUKVLE14,
    LUKVLE15 as LUKVLE15,
    LUKVLE16 as LUKVLE16,
    LUKVLE17 as LUKVLE17,
    LUKVLE18 as LUKVLE18,
    LUKVLI1 as LUKVLI1,
    LUKVLI2 as LUKVLI2,
    LUKVLI3 as LUKVLI3,
    # LUKVLI4 as LUKVLI4,  # Use LUKVLI4C instead
    # LUKVLI4C as LUKVLI4C,
    LUKVLI5 as LUKVLI5,
    LUKVLI6 as LUKVLI6,
    LUKVLI7 as LUKVLI7,
    LUKVLI8 as LUKVLI8,
    # LUKVLI9 as LUKVLI9,  # TODO: Human review needed - Jacobian issues
    LUKVLI10 as LUKVLI10,
    LUKVLI11 as LUKVLI11,
    # LUKVLI12 as LUKVLI12,  # Has constraint function inconsistencies
    LUKVLI13 as LUKVLI13,
    LUKVLI14 as LUKVLI14,
    LUKVLI15 as LUKVLI15,
    LUKVLI16 as LUKVLI16,
    LUKVLI17 as LUKVLI17,
    LUKVLI18 as LUKVLI18,
    MADSEN as MADSEN,
    # MADSSCHJ as MADSSCHJ,  # TODO: Human review needed - complex constraint structure
    MAKELA1 as MAKELA1,
    MAKELA2 as MAKELA2,
    MAKELA3 as MAKELA3,
    MAKELA4 as MAKELA4,
<<<<<<< HEAD
    # METHANOL as METHANOL,  # TODO: Human review needed
=======
    # MANNE as MANNE,  # TODO: Human review needed - complex econometric model
    # MARINE as MARINE,  # TODO: Human review needed - complex differential equations
>>>>>>> baeb5405
    MARATOS as MARATOS,
    MATRIX2 as MATRIX2,
    MINMAXBD as MINMAXBD,
    MINMAXRB as MINMAXRB,
    MSS1 as MSS1,
    MSS2 as MSS2,
    MSS3 as MSS3,
    ODFITS as ODFITS,
    OET1 as OET1,
    OET2 as OET2,
    OET3 as OET3,
    OET4 as OET4,
    OET5 as OET5,
    OET6 as OET6,
    OET7 as OET7,
    OPTCDEG2 as OPTCDEG2,
    OPTCDEG3 as OPTCDEG3,
    OPTCNTRL as OPTCNTRL,
    OPTCTRL3 as OPTCTRL3,
    OPTCTRL6 as OPTCTRL6,
    OPTMASS as OPTMASS,
    OPTPRLOC as OPTPRLOC,
    # ORTHRDM2 as ORTHRDM2,  # TODO: Human review - singular Jacobian issues
    # ORTHRDS2 as ORTHRDS2,  # TODO: Human review - singular Jacobian issues
    ORTHRDS2C as ORTHRDS2C,
    # ORTHREGA as ORTHREGA,  # TODO: Human review - formulation differences
    ORTHREGB as ORTHREGB,
    ORTHREGC as ORTHREGC,
    ORTHREGD as ORTHREGD,
    ORTHREGE as ORTHREGE,
    ORTHREGF as ORTHREGF,
    ORTHRGDM as ORTHRGDM,
    ORTHRGDS as ORTHRGDS,
    PENTAGON as PENTAGON,
    POLAK1 as POLAK1,
    POLAK2 as POLAK2,
    POLAK3 as POLAK3,
    POLAK4 as POLAK4,
    POLAK5 as POLAK5,
    POLAK6 as POLAK6,
    # POLYGON as POLYGON,  # TODO: Human review - fixed variable conventions
    READING1 as READING1,
    READING2 as READING2,
    READING3 as READING3,
    READING4 as READING4,
    READING5 as READING5,
    # READING6 as READING6,  # TODO: Human review needed
    # Note: READING7 and READING8 exist but are not implemented due to a CUTEst bug:
    # the starting point is the solution too
    READING9 as READING9,
    ROCKET as ROCKET,
    # RDW2D51F as RDW2D51F,  # TODO: Human review needed
    # RDW2D51U as RDW2D51U,  # TODO: Human review needed - times out
    # RDW2D52B as RDW2D52B,  # TODO: Human review needed
    # RDW2D52F as RDW2D52F,  # TODO: Human review needed
    # RDW2D52U as RDW2D52U,  # TODO: Human review needed
    ROSEPETAL as ROSEPETAL,
    ROSEPETAL2 as ROSEPETAL2,
    S316_322 as S316_322,
    S365 as S365,
    S365MOD as S365MOD,
    # SARO as SARO,  # TODO: Requires DAE solver support in JAX
    SIMPLLPA as SIMPLLPA,
    SIMPLLPB as SIMPLLPB,
    # SINROSNB as SINROSNB,  # TODO: Human review - objective scaling issues
    SIPOW1 as SIPOW1,
    SIPOW2 as SIPOW2,
    # S277_280 as S277_280,  # Moved to unconstrained
    # TAX13322 as TAX13322,  # TODO: Human review - complex objective
    TENBARS1 as TENBARS1,
    TENBARS2 as TENBARS2,
    TENBARS3 as TENBARS3,
    TENBARS4 as TENBARS4,
    TRAINF as TRAINF,
    # TRAINH as TRAINH,  # TODO: Human review - constraints differ by ~0.0029
    TRO3X3 as TRO3X3,
    TRO4X4 as TRO4X4,
    TRO5X5 as TRO5X5,
    TRO6X2 as TRO6X2,
    TRO11X3 as TRO11X3,
    TRO21X5 as TRO21X5,
    TRO41X9 as TRO41X9,
    # SPIN2OP as SPIN2OP,  # TODO: Human review - constraint test failures
    # SPINOP as SPINOP,  # TODO: Human review - auxiliary variable constraint issues
    # STEENBRB as STEENBRB,  # TODO: Human review - gradient test failing
    # SIPOW3 as SIPOW3,  # TODO: Human review - constraint formulation issues
    # SIPOW4 as SIPOW4,  # TODO: Human review - constraint formulation issues
    # TENBARS4 as TENBARS4,  # TODO: Human review - pycutest Jacobian inconsistency
    # TRUSPYR1 as TRUSPYR1,  # TODO: Human review - complex constraint scaling issues
    # TRUSPYR2 as TRUSPYR2,  # TODO: Human review - test requested to be removed
    # VANDERM3 as VANDERM3,  # TODO: Human review - constraints mismatch
    # VANDERM4 as VANDERM4,  # TODO: Human review - constraints mismatch
    # TODO: TWIR problems need human review - complex trilinear constraint formulation
    # TWIRISM1 as TWIRISM1,
    # TWIRIMD1 as TWIRIMD1,
    # TWIRIBG1 as TWIRIBG1,
    ZECEVIC2 as ZECEVIC2,
    ZECEVIC3 as ZECEVIC3,
    ZECEVIC4 as ZECEVIC4,
)

# ZAMB2 as ZAMB2,  # TODO: Human review - requires 30 years of data
# (3966 vars, 1440 constraints)
from ._nonlinear_equations import (
    AIRCRFTA as AIRCRFTA,
    ARGAUSS as ARGAUSS,
    ARGLALE as ARGLALE,
    ARGLBLE as ARGLBLE,
    ARGLCLE as ARGLCLE,
    ARGTRIG as ARGTRIG,
    ARTIF as ARTIF,
    # TODO: Human review needed - constraint dimension mismatch
    # ARWHDNE as ARWHDNE,
    # TODO: Human review needed - pycutest has bugs for large rotation cameras
    # BA_L1 as BA_L1,
    BARDNE as BARDNE,
    BDVALUES as BDVALUES,
    # BDQRTICNE as BDQRTICNE,  # TODO: Human review needed
    BEALENE as BEALENE,
    BENNETT5 as BENNETT5,
    BIGGS6NE as BIGGS6NE,
    BOOTH as BOOTH,
    BOX3NE as BOX3NE,
    BOXBOD as BOXBOD,
    BRATU2DT as BRATU2DT,
    # BROWNALE as BROWNALE,  # TODO: Human review needed - Jacobian precision issues
    BROWNBSNE as BROWNBSNE,
    BROWNDENE as BROWNDENE,
    # CERI651A as CERI651A,  # TODO: Jacobian precision - max diff 0.000865
    # CERI651B as CERI651B,  # TODO: Jacobian precision - max diff 0.000100
    CERI651C as CERI651C,
    # CERI651D as CERI651D,  # TODO: Jacobian precision - max diff 0.000053
    # CERI651E as CERI651E,  # TODO: Jacobian precision - max diff 0.000053
    # CHAINWOONE as CHAINWOONE,  # TODO: Human review - constraint values mismatch
    CHANDHEQ as CHANDHEQ,
    # CHANNEL as CHANNEL,  # TODO: Human review needed
    CHEBYQADNE as CHEBYQADNE,
    CLUSTER as CLUSTER,
    # COATINGNE as COATINGNE,  # TODO: Human review - formulation differences
    COOLHANS as COOLHANS,
    # CHNRSBNE as CHNRSBNE,  # TODO: Human review needed
    # CHNRSNBMNE as CHNRSNBMNE,  # TODO: Human review needed
    # CUBENE as CUBENE,  # TODO: Human review - constraint and Jacobian mismatch
    CYCLIC3 as CYCLIC3,
    CYCLOOCF as CYCLOOCF,
    CYCLOOCT as CYCLOOCT,
    DANIWOOD as DANIWOOD,
    DECONVBNE as DECONVBNE,
    DECONVNE as DECONVNE,
    DENSCHNBNE as DENSCHNBNE,
    DENSCHNCNE as DENSCHNCNE,
    DENSCHNDNE as DENSCHNDNE,
    DENSCHNENE as DENSCHNENE,
    DENSCHNFNE as DENSCHNFNE,
    DEVGLA1NE as DEVGLA1NE,
    DEVGLA2NE as DEVGLA2NE,
    DMN15102 as DMN15102,
    DMN15103 as DMN15103,
    # DMN15332 as DMN15332,  # TODO: Human review needed - Jacobian precision issues
    # DMN15333 as DMN15333,  # TODO: Human review needed - Jacobian precision issues
    # DMN37142 as DMN37142,  # TODO: Human review needed - Jacobian precision issues
    # DMN37143 as DMN37143,  # TODO: Human review needed - Jacobian precision issues
    # BROYDN3D as BROYDN3D,  # TODO: Human review needed - constraint values mismatch
    # BROYDNBD as BROYDNBD,  # TODO: Human review needed - systematic differences
    # BRYBNDNE as BRYBNDNE,  # TODO: Human review needed - constraint values mismatch
    DRCAVTY1 as DRCAVTY1,
    DRCAVTY2 as DRCAVTY2,
    DRCAVTY3 as DRCAVTY3,
    ECKERLE4 as ECKERLE4,
    EGGCRATENE as EGGCRATENE,
    # EIGENA as EIGENA,  # TODO: Human review needed
    # EIGENAU as EIGENAU,  # TODO: Human review needed
    ELATVIDUNE as ELATVIDUNE,
    ENGVAL2NE as ENGVAL2NE,
    ENSO as ENSO,
    ERRINROSNE as ERRINROSNE,
    ERRINRSMNE as ERRINRSMNE,
    EXP2NE as EXP2NE,
    EXPFITNE as EXPFITNE,
    EXTROSNBNE as EXTROSNBNE,
    FBRAIN as FBRAIN,
    FBRAIN2 as FBRAIN2,
    FBRAIN2NE as FBRAIN2NE,
    FBRAIN3 as FBRAIN3,
    FBRAINNE as FBRAINNE,
    # FLOSP2HH as FLOSP2HH,  # TODO: Human review needed - CONSTANTS section
    # FLOSP2HL as FLOSP2HL,  # TODO: Human review needed - CONSTANTS section
    # FLOSP2HM as FLOSP2HM,  # TODO: Human review needed - CONSTANTS section
    # FLOSP2TH as FLOSP2TH,  # TODO: Human review needed - CONSTANTS section
    # FLOSP2TL as FLOSP2TL,  # TODO: Human review needed - CONSTANTS section
    # FLOSP2TM as FLOSP2TM,  # TODO: Human review needed - CONSTANTS section
    FREURONE as FREURONE,
    GENROSEBNE as GENROSEBNE,
    GENROSENE as GENROSENE,
    GOTTFR as GOTTFR,
    GROWTH as GROWTH,
    GULFNE as GULFNE,
    HATFLDANE as HATFLDANE,
    HATFLDBNE as HATFLDBNE,
    HATFLDCNE as HATFLDCNE,
    HATFLDDNE as HATFLDDNE,
    HATFLDENE as HATFLDENE,
    HATFLDF as HATFLDF,
    HATFLDFLNE as HATFLDFLNE,
    HATFLDG as HATFLDG,
    HEART6 as HEART6,
    HEART8 as HEART8,
    HELIXNE as HELIXNE,
    HIMMELBA as HIMMELBA,
    HIMMELBFNE as HIMMELBFNE,
    HS1NE as HS1NE,
    HS2NE as HS2NE,
    HS25NE as HS25NE,
    # HYDCAR6 as HYDCAR6,  # TODO: Human review needed
    HYPCIR as HYPCIR,
    INTEGREQ as INTEGREQ,
    INTEQNE as INTEQNE,
    JENSMPNE as JENSMPNE,
    JUDGENE as JUDGENE,
    KIRBY2 as KIRBY2,
    KOEBHELBNE as KOEBHELBNE,
    KOWOSBNE as KOWOSBNE,
    KSS as KSS,
    # KTMODEL as KTMODEL,  # TODO: Human review - multiple test failures
    LANCZOS1 as LANCZOS1,
    LANCZOS2 as LANCZOS2,
    LANCZOS3 as LANCZOS3,
    LEVYMONE as LEVYMONE,
    LEVYMONE5 as LEVYMONE5,
    LEVYMONE6 as LEVYMONE6,
    LEVYMONE7 as LEVYMONE7,
    LEVYMONE8 as LEVYMONE8,
    LEVYMONE9 as LEVYMONE9,
    LEVYMONE10 as LEVYMONE10,
    LIARWHDNE as LIARWHDNE,
    # LINVERSENE as LINVERSENE,  # TODO: Human review - timeout and scaling issues
    LUKSAN11 as LUKSAN11,
    LUKSAN12 as LUKSAN12,
    LUKSAN13 as LUKSAN13,
    LUKSAN14 as LUKSAN14,
    LUKSAN15 as LUKSAN15,
    LUKSAN16 as LUKSAN16,
    LUKSAN17 as LUKSAN17,
    LUKSAN21 as LUKSAN21,
    LUKSAN22 as LUKSAN22,
    MANCINONE as MANCINONE,
    MEYER3NE as MEYER3NE,
    MGH09 as MGH09,
    MGH10 as MGH10,
    MGH10S as MGH10S,
    MGH17 as MGH17,
    MGH17S as MGH17S,
    MISRA1A as MISRA1A,
    MISRA1B as MISRA1B,
    MISRA1C as MISRA1C,
    MISRA1D as MISRA1D,
    # MODBEALENE as MODBEALENE,  # TODO: Human review - constraint ordering issues
    # MOREBVNE as MOREBVNE,  # TODO: Human review - SIF file bug on line 64
    MSQRTA as MSQRTA,
    MSQRTB as MSQRTB,
    # MUONSINE as MUONSINE,  # TODO: Human review - hardcoded data values
    NONDIANE as NONDIANE,
    nonlinear_equations_problems as nonlinear_equations_problems,
    # NONMSQRTNE as NONMSQRTNE,  # TODO: Human review - element structure
    NONSCOMPNE as NONSCOMPNE,
    OSCIGRNE as OSCIGRNE,
    OSCIPANE as OSCIPANE,
    PALMER1ANE as PALMER1ANE,
    PALMER1BNE as PALMER1BNE,
    PALMER1ENE as PALMER1ENE,
    PALMER1NE as PALMER1NE,
    PALMER2ANE as PALMER2ANE,
    PALMER2BNE as PALMER2BNE,
    PALMER2ENE as PALMER2ENE,
    PALMER2NE as PALMER2NE,
    PALMER3ANE as PALMER3ANE,
    PALMER3BNE as PALMER3BNE,
    PALMER3ENE as PALMER3ENE,
    PALMER3NE as PALMER3NE,
    PALMER4ANE as PALMER4ANE,
    PALMER4BNE as PALMER4BNE,
    PALMER4ENE as PALMER4ENE,
    PALMER4NE as PALMER4NE,
    # PALMER5ANE as PALMER5ANE,  # TODO: Fix Chebyshev polynomial calculation
    PALMER5BNE as PALMER5BNE,
    # PALMER5ENE as PALMER5ENE,  # TODO: Human review - numerical precision
    PALMER6ANE as PALMER6ANE,
    PALMER6ENE as PALMER6ENE,
    PALMER7ANE as PALMER7ANE,
    PALMER7ENE as PALMER7ENE,
    PALMER8ANE as PALMER8ANE,
    PALMER8ENE as PALMER8ENE,
    PFIT1 as PFIT1,
    PFIT2 as PFIT2,
    PFIT3 as PFIT3,
    PFIT4 as PFIT4,
    POWELLBS as POWELLBS,
    POWELLSE as POWELLSE,
    POWELLSQ as POWELLSQ,
    POWERSUMNE as POWERSUMNE,
    RAT42 as RAT42,
    RAT43 as RAT43,
    RECIPE as RECIPE,
    REPEAT as REPEAT,
    S308NE as S308NE,
    # RES as RES,  # TODO: Human review needed - mixed constraint types
    SANTA as SANTA,
    SINVALNE as SINVALNE,
    SPIN as SPIN,
    # SPIN2 as SPIN2,  # TODO: Human review - constraint test failures
    # SSBRYBNDNE as SSBRYBNDNE,  # TODO: Human review needed - complex element structure
    TENFOLDTR as TENFOLDTR,
    TRIGON1NE as TRIGON1NE,
    # TRIGON2NE as TRIGON2NE,  # TODO: Human review - Jacobian tolerance 1.26e-05
    VANDANIUMS as VANDANIUMS,
    VARDIMNE as VARDIMNE,
    VESUVIA as VESUVIA,
    VESUVIO as VESUVIO,
    VESUVIOU as VESUVIOU,
    VIBRBEAMNE as VIBRBEAMNE,
    YATP1CNE as YATP1CNE,
    YATP1NE as YATP1NE,
)

# YATP2CNE as YATP2CNE,  # TODO: Human review - constraint ordering mismatch
# YATP2SQ as YATP2SQ,  # TODO: Human review - constraint ordering mismatch
# VANDERM1 as VANDERM1,  # TODO: Human review - mixed constraint types
# VANDERM2 as VANDERM2,  # TODO: Human review - mixed constraint types
from ._quadratic_problems import (
    A0ENDNDL as A0ENDNDL,
    A0ENINDL as A0ENINDL,
    A0ENSNDL as A0ENSNDL,
    A0ESDNDL as A0ESDNDL,
    A0ESINDL as A0ESINDL,
    A0ESSNDL as A0ESSNDL,
    A0NNDNDL as A0NNDNDL,
    A0NNDNIL as A0NNDNIL,
    A0NNDNSL as A0NNDNSL,
    A0NNSNSL as A0NNSNSL,
    A0NSDSDL as A0NSDSDL,
    A0NSDSDS as A0NSDSDS,
    A0NSDSIL as A0NSDSIL,
    A0NSDSSL as A0NSDSSL,
    A0NSSSSL as A0NSSSSL,
    bounded_quadratic_problems as bounded_quadratic_problems,
    # CHENHARK as CHENHARK,  # TODO: Human review needed - see file
    CMPC1 as CMPC1,
    CMPC2 as CMPC2,
    CMPC3 as CMPC3,
    CMPC4 as CMPC4,
    CMPC5 as CMPC5,
    CMPC6 as CMPC6,
    # CMPC7 as CMPC7,  # TODO: Human review
    CMPC8 as CMPC8,
    # CMPC9 as CMPC9,  # TODO: Human review
    CMPC10 as CMPC10,
    # CMPC11 as CMPC11,  # TODO: Human review
    CMPC12 as CMPC12,
    # CMPC13 as CMPC13,  # TODO: Human review
    # CMPC14 as CMPC14,  # TODO: Human review
    CMPC15 as CMPC15,
    # CMPC16 as CMPC16,  # TODO: Human review
    constrained_quadratic_problems as constrained_quadratic_problems,
    CVXBQP1 as CVXBQP1,
    CVXQP1 as CVXQP1,
    CVXQP2 as CVXQP2,
    CVXQP3 as CVXQP3,
    DUAL1 as DUAL1,
    DUAL2 as DUAL2,
    DUAL3 as DUAL3,
    DUAL4 as DUAL4,
    DUALC1 as DUALC1,
    DUALC2 as DUALC2,
    DUALC5 as DUALC5,
    DUALC8 as DUALC8,
    # EIGENA2 as EIGENA2,  # TODO: Human review needed
    # GMNCASE1 as GMNCASE1,  # TODO: Human review needed - constraint ordering
    GOULDQP1 as GOULDQP1,
    GOULDQP2 as GOULDQP2,
    GOULDQP3 as GOULDQP3,
    HATFLDH as HATFLDH,
    HS44NEW as HS44NEW,
    HS76 as HS76,
    # MOSARQP1 as MOSARQP1,  # TODO: Human review needed - objective/constraint issues
    # MOSARQP2 as MOSARQP2,  # TODO: Human review needed - objective/constraint issues
    JUNKTURN as JUNKTURN,
    NASH as NASH,
    NCVXBQP1 as NCVXBQP1,
    NCVXBQP2 as NCVXBQP2,
    NCVXBQP3 as NCVXBQP3,
    NCVXQP1 as NCVXQP1,
    NCVXQP2 as NCVXQP2,
    NCVXQP3 as NCVXQP3,
    NCVXQP4 as NCVXQP4,
    NCVXQP5 as NCVXQP5,
    NCVXQP6 as NCVXQP6,
    NCVXQP7 as NCVXQP7,
    NCVXQP8 as NCVXQP8,
    NCVXQP9 as NCVXQP9,
    QPBAND as QPBAND,
    QPNBAND as QPNBAND,
    # QPNBLEND as QPNBLEND,  # TODO: Human review - complex constraint matrix
    # QPNBOEI1 as QPNBOEI1,  # TODO: Human review - Boeing routing constraints
    # QPNBOEI2 as QPNBOEI2,  # TODO: Human review - Boeing routing constraints
    # QPNSTAIR as QPNSTAIR,  # TODO: Human review - complex constraint dimensions
    quadratic_problems as quadratic_problems,
    # S268 as S268,  # TODO: Human review needed - Complex SIF syntax
    TABLE1 as TABLE1,
    TABLE3 as TABLE3,
    TABLE6 as TABLE6,
    TABLE7 as TABLE7,
    TABLE8 as TABLE8,
    TAME as TAME,
    TORSION1 as TORSION1,
    TORSION2 as TORSION2,
    TORSION3 as TORSION3,
    TORSION4 as TORSION4,
    TORSION5 as TORSION5,
    TORSION6 as TORSION6,
    TORSIONA as TORSIONA,
    TORSIONB as TORSIONB,
    TORSIONC as TORSIONC,
    TORSIOND as TORSIOND,
    TORSIONE as TORSIONE,
    TORSIONF as TORSIONF,
    YAO as YAO,
)

# VANDERM3 as VANDERM3,  # TODO: Human review needed - originally had issues
# VANDERM4 as VANDERM4,  # TODO: Human review needed - originally had issues
from ._unconstrained_minimisation import (
    AKIVA as AKIVA,
    ALLINITU as ALLINITU,
    ARGLINA as ARGLINA,
    ARGLINB as ARGLINB,
    ARGLINC as ARGLINC,
    ARGTRIGLS as ARGTRIGLS,
    ARWHEAD as ARWHEAD,
    # BA_L1LS as BA_L1LS,  # TODO: BA_L family needs human review - removed from imports
    # BA_L1SPLS as BA_L1SPLS,  # TODO: BA_L family needs human review
    BARD as BARD,
    BDQRTIC as BDQRTIC,
    BEALE as BEALE,
    BENNETT5LS as BENNETT5LS,
    BIGGS6 as BIGGS6,
    BOX as BOX,
    BOX3 as BOX3,
    BOXBODLS as BOXBODLS,
    # BOXPOWER as BOXPOWER,  # TODO: Human review - minor gradient discrepancy
    # BRATU1D as BRATU1D,  # TODO: Human review needed - see file
    # BRKMCC as BRKMCC,  # TODO: Human review - significant discrepancies
    # BROWNAL as BROWNAL,  # TODO: Human review - small Hessian discrepancies
    BROWNBS as BROWNBS,
    BROWNDEN as BROWNDEN,
    BROYDN3DLS as BROYDN3DLS,
    BROYDN7D as BROYDN7D,
    # BROYDNBDLS as BROYDNBDLS,  # TODO: Gradient test fails - needs human review
    # BRYBND as BRYBND,  # TODO: Gradient test fails - needs human review
    # CERI651ALS as CERI651ALS,  # TODO: Numerical overflow
    # CERI651BLS as CERI651BLS,  # TODO: Numerical overflow
    # CERI651CLS as CERI651CLS,  # TODO: Numerical overflow
    # CERI651DLS as CERI651DLS,  # TODO: Numerical overflow
    # CERI651ELS as CERI651ELS,  # TODO: Numerical overflow
    CHAINWOO as CHAINWOO,
    CHNROSNB as CHNROSNB,
    CHNRSNBM as CHNRSNBM,
    # CHWIRUT1 as CHWIRUT1,  # TODO: needs external data file
    CHWIRUT1LS as CHWIRUT1LS,
    # CHWIRUT2 as CHWIRUT2,  # TODO: needs implementation with 54 data points
    CHWIRUT2LS as CHWIRUT2LS,
    CLIFF as CLIFF,
    CLUSTERLS as CLUSTERLS,
    COATING as COATING,
    COOLHANSLS as COOLHANSLS,
    COSINE as COSINE,
    CRAGGLVY as CRAGGLVY,
    CUBE as CUBE,
    CURLY10 as CURLY10,
    CURLY20 as CURLY20,
    CURLY30 as CURLY30,
    CYCLIC3LS as CYCLIC3LS,
    CYCLOOCFLS as CYCLOOCFLS,
    DANIWOODLS as DANIWOODLS,
    DENSCHNA as DENSCHNA,
    DENSCHNB as DENSCHNB,
    DENSCHNC as DENSCHNC,
    DENSCHND as DENSCHND,
    DENSCHNE as DENSCHNE,
    DENSCHNF as DENSCHNF,
    DEVGLA1 as DEVGLA1,
    DEVGLA2 as DEVGLA2,
    # DMN15332LS as DMN15332LS,  # TODO: Human review - gradient precision
    # DMN15333LS as DMN15333LS,  # TODO: Human review - gradient precision
    # DMN37142LS as DMN37142LS,  # TODO: Human review - gradient precision
    # DMN37143LS as DMN37143LS,  # TODO: Human review - gradient precision
    # DIAMON3DLS as DIAMON3DLS,  # TODO: Human review needed - see file
    DIXMAANA1 as DIXMAANA1,
    DIXMAANB as DIXMAANB,
    DIXMAANC as DIXMAANC,
    DIXMAAND as DIXMAAND,
    DIXMAANE1 as DIXMAANE1,
    DIXMAANF as DIXMAANF,
    DIXMAANG as DIXMAANG,
    DIXMAANH as DIXMAANH,
    DIXMAANI1 as DIXMAANI1,
    DIXMAANJ as DIXMAANJ,
    DIXMAANK as DIXMAANK,
    DIXMAANL as DIXMAANL,
    DIXMAANM1 as DIXMAANM1,
    DIXMAANN as DIXMAANN,
    DIXMAANO as DIXMAANO,
    DIXMAANP as DIXMAANP,
    DIXON3DQ as DIXON3DQ,
    DJTL as DJTL,
    DMN15102LS as DMN15102LS,
    DMN15103LS as DMN15103LS,
    DQDRTIC as DQDRTIC,
    DQRTIC as DQRTIC,
    DRCAV1LQ as DRCAV1LQ,
    DRCAV2LQ as DRCAV2LQ,
    DRCAV3LQ as DRCAV3LQ,
    ECKERLE4LS as ECKERLE4LS,
    EDENSCH as EDENSCH,
    EG2 as EG2,
    EGGCRATE as EGGCRATE,
    EIGENALS as EIGENALS,
    EIGENBLS as EIGENBLS,
    EIGENCLS as EIGENCLS,
    ELATVIDU as ELATVIDU,
    ENGVAL1 as ENGVAL1,
    ENGVAL2 as ENGVAL2,
    # ENSOLS as ENSOLS,  # TODO: Human review - significant discrepancies
    ERRINROS as ERRINROS,
    # ERRINRSM as ERRINRSM,  # TODO: Human review - significant discrepancies
    EXP2 as EXP2,
    EXPFIT as EXPFIT,
    # EXTROSNB as EXTROSNB,  # TODO: Human review - objective/gradient discrepancies
    FBRAIN3LS as FBRAIN3LS,
    FLETBV3M as FLETBV3M,
    FLETCBV2 as FLETCBV2,
    FLETCBV3 as FLETCBV3,
    # FLETCHBV as FLETCHBV,  # TODO: Human review - objective/gradient discrepancies
    FLETCHCR as FLETCHCR,
    FMINSRF2 as FMINSRF2,
    FMINSURF as FMINSURF,
    # FREURONE as FREURONE,  # TODO: Human review - miscategorized (constrained)
    FREUROTH as FREUROTH,
    # GAUSS1LS as GAUSS1LS,  # TODO: Human review - issues reported by user
    # GAUSS2LS as GAUSS2LS,  # TODO: Human review - issues reported by user
    # GAUSS3LS as GAUSS3LS,  # TODO: Human review - issues reported by user
    GAUSSIAN as GAUSSIAN,
    # GBRAINLS as GBRAINLS,  # TODO: Human review - complex data dependencies
    GENHUMPS as GENHUMPS,
    GENROSE as GENROSE,
    GROWTHLS as GROWTHLS,
    # GULF as GULF,  # TODO: Human review - issues reported by user
    HAHN1LS as HAHN1LS,
    HAIRY as HAIRY,
    HATFLDD as HATFLDD,
    HATFLDE as HATFLDE,
    HATFLDFL as HATFLDFL,
    HATFLDFLS as HATFLDFLS,
    # HATFLDGLS as HATFLDGLS,  # TODO: PyCUTEst L2 group bug
    HEART6LS as HEART6LS,
    HEART8LS as HEART8LS,
    HELIX as HELIX,
    # HIELOW as HIELOW,  # TODO: Human review - significant discrepancies
    HILBERTA as HILBERTA,
    HILBERTB as HILBERTB,
    # HIMMELBB as HIMMELBB,  # TODO: needs human review - Hessian issues
    HIMMELBCLS as HIMMELBCLS,
    # HIMMELBF as HIMMELBF,  # TODO: needs human review - Hessian issues
    HIMMELBG as HIMMELBG,
    HIMMELBH as HIMMELBH,
    HUMPS as HUMPS,
    INDEF as INDEF,
    INDEFM as INDEFM,
    INTEQNELS as INTEQNELS,
    JENSMP as JENSMP,
    # JIMACK as JIMACK,  # TODO: Human review needed
    JUDGE as JUDGE,
    KIRBY2LS as KIRBY2LS,
    KOWOSB as KOWOSB,
    # KSSLS as KSSLS,  # TODO: Human review - significant obj/grad discrepancies
    LANCZOS1LS as LANCZOS1LS,
    LANCZOS2LS as LANCZOS2LS,
    LIARWHD as LIARWHD,
    LOGHAIRY as LOGHAIRY,
    LSC1LS as LSC1LS,
    LSC2LS as LSC2LS,
    LUKSAN11LS as LUKSAN11LS,
    LUKSAN12LS as LUKSAN12LS,
    LUKSAN13LS as LUKSAN13LS,
    LUKSAN14LS as LUKSAN14LS,
    LUKSAN15LS as LUKSAN15LS,
    LUKSAN16LS as LUKSAN16LS,
    LUKSAN17LS as LUKSAN17LS,
    LUKSAN21LS as LUKSAN21LS,
    # LUKSAN22LS as LUKSAN22LS,  # TODO: Human review needed - gradient issues
    # MANCINO as MANCINO,  # TODO: Human review - significant discrepancies in all
    MARATOSB as MARATOSB,
    # METHANL8LS as METHANL8LS,  # TODO: Human review needed
    MEXHAT as MEXHAT,
    MGH09LS as MGH09LS,
    MGH10LS as MGH10LS,
    MGH10SLS as MGH10SLS,
    MGH17LS as MGH17LS,
    MGH17SLS as MGH17SLS,
    MISRA1ALS as MISRA1ALS,
    MISRA1BLS as MISRA1BLS,
    MISRA1CLS as MISRA1CLS,
    MISRA1DLS as MISRA1DLS,
    # MOREBV as MOREBV,  # TODO: Human review - minor gradient precision differences
    # MODBEALE as MODBEALE,  # TODO: Human review - SCALE interpretation issue
    # NCB20 as NCB20,  # TODO: Human review needed - test failures
    # NCB20B as NCB20B,  # TODO: Human review needed
    # NONDIA as NONDIA,  # TODO: Human review needed - SCALE interpretation issue
    NONCVXU2 as NONCVXU2,
    NONCVXUN as NONCVXUN,
    NONDQUAR as NONDQUAR,
    NONMSQRT as NONMSQRT,
    OSBORNEA as OSBORNEA,
    # OSBORNEB as OSBORNEB,  # TODO: Human review - objective discrepancy
    PALMER1C as PALMER1C,
    PALMER1D as PALMER1D,
    PALMER2C as PALMER2C,
    PALMER3C as PALMER3C,
    PALMER4C as PALMER4C,
    PALMER5C as PALMER5C,
    PALMER5D as PALMER5D,
    PALMER6C as PALMER6C,
    PALMER7C as PALMER7C,
    PALMER8C as PALMER8C,
    # PENALTY1 as PENALTY1,  # TODO: Human review - minor numerical precision issues
    # PENALTY2 as PENALTY2,  # TODO: Human review - SCALE factor issue
    PENALTY3 as PENALTY3,
    POWER as POWER,
    POWERSUM as POWERSUM,
    # POWELLSG as POWELLSG,  # TODO: Human review - objective off by factor of 4.15
    PRICE3 as PRICE3,
    PRICE4 as PRICE4,
    QUARTC as QUARTC,
    RAT42LS as RAT42LS,
    RAT43LS as RAT43LS,
    # RECIPELS as RECIPELS,  # TODO: Human review - timeout on simple 3-var problem
    ROSENBR as ROSENBR,
    ROSZMAN1LS as ROSZMAN1LS,
    # S277_280 as S277_280,  # Moved to bounded
    S308 as S308,
    # SCOSINE as SCOSINE,  # TODO: Human review needed
    SBRYBND as SBRYBND,
    # SCHMVETT as SCHMVETT,  # TODO: Human review - Hessian NaN issue
    # SENSORS as SENSORS,  # TODO: Human review - pycutest compatibility issues
    # SINQUAD as SINQUAD,  # TODO: Human review - Complex SIF group structure
    SCURLY10 as SCURLY10,
    SCURLY20 as SCURLY20,
    SCURLY30 as SCURLY30,
    # SINEVAL as SINEVAL,  # TODO: Human review - Complex SCALE parameter
    # SINEALI as SINEALI,  # TODO: Human review - Should be in bounded module
    SISSER as SISSER,
    SNAIL as SNAIL,
    SPARSINE as SPARSINE,
    # SPARSQUR as SPARSQUR,  # TODO: Human review - Hessian tests timeout
    # SSCOSINE as SSCOSINE,  # TODO: Human review needed
    SPIN2LS as SPIN2LS,
    SROSENBR as SROSENBR,
    # SPINLS as SPINLS,  # TODO: Human review - gradient/Hessian issues
    # SPMSRTLS as SPMSRTLS,  # TODO: Human review - complex matrix multiplication
    TENFOLDTRLS as TENFOLDTRLS,
    # TOINTGOR as TOINTGOR,  # TODO: Human review - runtime test fails
    TOINTGSS as TOINTGSS,
    # TOINTPSP as TOINTPSP,  # TODO: Human review - gradient test fails
    # TQUARTIC as TQUARTIC,  # TODO: Human review - objective calculation incorrect
    TRIGON1 as TRIGON1,
    # TRIGON2 as TRIGON2,  # TODO: Human review - Hessian test fails
    unconstrained_minimisation_problems as unconstrained_minimisation_problems,
    VANDANMSLS as VANDANMSLS,
    VARDIM as VARDIM,
    # VAREIGVL as VAREIGVL,  # TODO: Human review - matrix computation discrepancy
    VESUVIALS as VESUVIALS,
    VESUVIOLS as VESUVIOLS,
    VESUVIOULS as VESUVIOULS,
    VIBRBEAM as VIBRBEAM,
    # WATSON as WATSON,  # TODO: Human review - Hessian computation issues
    WAYSEA1 as WAYSEA1,
    WAYSEA2 as WAYSEA2,
    WOODS as WOODS,
    YATP1CLS as YATP1CLS,
    YATP1LS as YATP1LS,
    YATP2CLS as YATP2CLS,
    # YATP2LS as YATP2LS,  # TODO: Human review - Hessian test failures
    ZANGWIL2 as ZANGWIL2,
)


problems_dict = {
    "A0ENDNDL": A0ENDNDL(),
    "A0ENINDL": A0ENINDL(),
    "A0ENSNDL": A0ENSNDL(),
    "A0ESDNDL": A0ESDNDL(),
    "A0ESINDL": A0ESINDL(),
    "A0ESSNDL": A0ESSNDL(),
    "A0NNDNDL": A0NNDNDL(),
    "A0NNDNIL": A0NNDNIL(),
    "A0NNDNSL": A0NNDNSL(),
    "A0NNSNSL": A0NNSNSL(),
    "A0NSDSDL": A0NSDSDL(),
    "A0NSDSDS": A0NSDSDS(),
    "A0NSDSIL": A0NSDSIL(),
    "A0NSDSSL": A0NSDSSL(),
    "A0NSSSSL": A0NSSSSL(),
    # "ACOPP14": ACOPP14(),  # TODO: needs human review - complex AC OPF formulation
    # "AIRPORT": AIRPORT(),  # TODO: Human review - constraints don't match pycutest
    # "ALLINITA": ALLINITA(),  # TODO: needs human review
    # "ALLINITC": ALLINITC(),  # Human review needed - dimension mismatch
    "ALJAZZAF": ALJAZZAF(),
    "ALSOTAME": ALSOTAME(),
    "TRO3X3": TRO3X3(),
    "TRO4X4": TRO4X4(),
    "TRO5X5": TRO5X5(),
    "TRO6X2": TRO6X2(),
    "TRO11X3": TRO11X3(),
    "TRO21X5": TRO21X5(),
    "TRO41X9": TRO41X9(),
    "TRAINF": TRAINF(),
    # "TRAINH": TRAINH(),  # TODO: Human review - constraints differ by ~0.0029
    # "ANTWERP": ANTWERP(),  # TODO: needs human review
    # "BDRY2": BDRY2(),  # TODO: Human review - objective values don't match
    # "BIGBANK": BIGBANK(),  # TODO: Human review - objective values don't match
    "BIGGSC4": BIGGSC4(),
    "CMPC1": CMPC1(),
    "CMPC2": CMPC2(),
    "CMPC3": CMPC3(),
    "CMPC4": CMPC4(),
    "CMPC5": CMPC5(),
    "CMPC6": CMPC6(),
    # "CMPC7": CMPC7(),  # TODO: Human review
    "CMPC8": CMPC8(),
    # "CMPC9": CMPC9(),  # TODO: Human review
    "CMPC10": CMPC10(),
    # "CMPC11": CMPC11(),  # TODO: Human review
    "CMPC12": CMPC12(),
    # "CMPC13": CMPC13(),  # TODO: Human review
    # "CMPC14": CMPC14(),  # TODO: Human review
    "CMPC15": CMPC15(),
    # "CMPC16": CMPC16(),  # TODO: Human review
    "BOOTH": BOOTH(),
    "BURKEHAN": BURKEHAN(),
    "BYRDSPHR": BYRDSPHR(),
    # "CAMSHAPE": CAMSHAPE(),  # TODO: Human review needed
    "CANTILVR": CANTILVR(),
    "CATENA": CATENA(),
    "CATMIX": CATMIX(),
    # "CATENARY": CATENARY(),  # TODO: Human review needed
    "CB2": CB2(),
    "CB3": CB3(),
    "CHACONN1": CHACONN1(),
    "CHACONN2": CHACONN2(),
    # "CHARDIS1": CHARDIS1(),  # TODO: Human review needed
    # "CHARDIS12": CHARDIS12(),  # TODO: Human review needed
    "CLEUVEN2": CLEUVEN2(),
    "CLEUVEN3": CLEUVEN3(),
    "CLEUVEN4": CLEUVEN4(),
    "CLEUVEN5": CLEUVEN5(),
    "CLEUVEN6": CLEUVEN6(),
    "CLEUVEN7": CLEUVEN7(),
    # "CLNLBEAM": CLNLBEAM(),  # TODO: Dimension mismatch in constraints
    "HS1": HS1(),
    "HS2": HS2(),
    "HS3": HS3(),
    "HS4": HS4(),
    "HS5": HS5(),
    "HS6": HS6(),
    "HS7": HS7(),
    "HS8": HS8(),
    "HS9": HS9(),
    "HS10": HS10(),
    "HS11": HS11(),
    "HS12": HS12(),
    "HS13": HS13(),
    "HS14": HS14(),
    "HS15": HS15(),
    "HS16": HS16(),
    "HS17": HS17(),
    "HS18": HS18(),
    "HS19": HS19(),
    "HS20": HS20(),
    "HS21": HS21(),
    "HS22": HS22(),
    "HS23": HS23(),
    "HS24": HS24(),
    "HS25": HS25(),
    "HS26": HS26(),
    "HS27": HS27(),
    "HS28": HS28(),
    "HS29": HS29(),
    "HS30": HS30(),
    "HS31": HS31(),
    "HS32": HS32(),
    "HS33": HS33(),
    "HS34": HS34(),
    "HS35": HS35(),
    "HS36": HS36(),
    "HS37": HS37(),
    "HS38": HS38(),
    "HS39": HS39(),
    "HS40": HS40(),
    "HS41": HS41(),
    "HS42": HS42(),
    "HS43": HS43(),
    "HS44": HS44(),
    "HS45": HS45(),
    "HS46": HS46(),
    "HS47": HS47(),
    "HS48": HS48(),
    "HS49": HS49(),
    "HS50": HS50(),
    "HS51": HS51(),
    "HS52": HS52(),
    "HS53": HS53(),
    "HS54": HS54(),
    "HS55": HS55(),
    "HS56": HS56(),
    "HS57": HS57(),
    # "HS59": HS59(),  # TODO: Human review - objective function discrepancy
    "HS60": HS60(),
    "HS61": HS61(),
    "HS62": HS62(),
    "HS63": HS63(),
    "HS64": HS64(),
    "HS65": HS65(),
    "HS66": HS66(),
    # "HS67": HS67(),  # TODO: Human review - different SIF file version
    "HS68": HS68(),
    "HS69": HS69(),
    "HS71": HS71(),
    "HS72": HS72(),
    "HS73": HS73(),
    # "HS74": HS74(),  # TODO: Human review - constraint Jacobian issues
    # "HS75": HS75(),  # TODO: Human review - same issues as HS74
    "HS76": HS76(),
    "HS77": HS77(),
    "HS78": HS78(),
    "HS79": HS79(),
    "HS80": HS80(),
    "HS81": HS81(),
    "HS83": HS83(),
    "HS93": HS93(),
    # "HS99": HS99(),  # TODO: Needs human review - complex recursive formulation
    "HS100": HS100(),
    "HS101": HS101(),
    "HS102": HS102(),
    "HS103": HS103(),
    "HS104": HS104(),
    "HS105": HS105(),
    "HS106": HS106(),
    "HS107": HS107(),
    "HS108": HS108(),
    # "HS109": HS109(),  # TODO: Human review needed - sign convention issues
    "HS110": HS110(),
    "LEVYMONT": LEVYMONT(),
    "LEVYMONT5": LEVYMONT5(),
    "LEVYMONT6": LEVYMONT6(),
    "LEVYMONT7": LEVYMONT7(),
    "LEVYMONT8": LEVYMONT8(),
    "LEVYMONT9": LEVYMONT9(),
    "LEVYMONT10": LEVYMONT10(),
    # "LINVERSE": LINVERSE(),  # TODO: Human review needed
    "LOGROS": LOGROS(),
    # "MAXLIKA": MAXLIKA(),  # TODO: Human review needed
    # "MINSURFO": MINSURFO(),  # TODO: Human review needed - dimension mismatch
    # "NOBNDTOR": NOBNDTOR(),  # TODO: Human review needed - complex bounds logic
    "HS111": HS111(),
    "HS112": HS112(),
    "HS113": HS113(),
    "HS114": HS114(),
    "HS116": HS116(),
    "HS117": HS117(),
    # "HS118": HS118(),  # TODO: Human review - constraint Jacobian ordering mismatch
    "HS119": HS119(),
    "HYDROELL": HYDROELL(),
    # "JANNSON3": JANNSON3(),  # TODO: Human review - Jacobian tests hang
    "JANNSON4": JANNSON4(),
    # "KISSING": KISSING(),  # TODO: Human review - runtime issue (5.37x)
    # "KISSING2": KISSING2(),  # TODO: Human review needed
    # "KIWCRESC": KIWCRESC(),  # TODO: Human review - constraints differ by 2.0
    "HIMMELBC": HIMMELBC(),
    "HIMMELBD": HIMMELBD(),
    "HIMMELBE": HIMMELBE(),
    # NOTE: LEUVEN1 removed - superseded by CLEUVEN series
    "LISWET1": LISWET1(),
    "LISWET2": LISWET2(),
    "LISWET3": LISWET3(),
    "LISWET4": LISWET4(),
    "LISWET5": LISWET5(),
    "LISWET6": LISWET6(),
    "LISWET7": LISWET7(),
    "LISWET8": LISWET8(),
    "LISWET9": LISWET9(),
    "LISWET10": LISWET10(),
    "LISWET11": LISWET11(),
    "LISWET12": LISWET12(),
    "LOOTSMA": LOOTSMA(),
    "MARATOS": MARATOS(),
    "MINMAXBD": MINMAXBD(),
    "MINMAXRB": MINMAXRB(),
    "MSS1": MSS1(),
    "MSS2": MSS2(),
    "MSS3": MSS3(),
    "ODFITS": ODFITS(),
    "OET1": OET1(),
    "OET2": OET2(),
    "OET3": OET3(),
    "OET4": OET4(),
    "OET5": OET5(),
    "OET6": OET6(),
    "OET7": OET7(),
    "OPTCDEG2": OPTCDEG2(),
    "OPTCDEG3": OPTCDEG3(),
    "OPTCNTRL": OPTCNTRL(),
    "OPTCTRL3": OPTCTRL3(),
    "OPTCTRL6": OPTCTRL6(),
    "OPTMASS": OPTMASS(),
    "OPTPRLOC": OPTPRLOC(),
    # "ORTHRDM2": ORTHRDM2(),  # TODO: Human review - gradient issues
    # "ORTHRDS2": ORTHRDS2(),  # TODO: Human review - gradient issues
    "ORTHRDS2C": ORTHRDS2C(),
    # "ORTHREGA": ORTHREGA(),  # TODO: Human review - complex formulation differences
    "ORTHREGB": ORTHREGB(),
    "ORTHREGC": ORTHREGC(),
    "ORTHREGD": ORTHREGD(),
    "ORTHREGE": ORTHREGE(),
    "ORTHREGF": ORTHREGF(),
    "ORTHRGDM": ORTHRGDM(),
    "ORTHRGDS": ORTHRGDS(),
    "PENTAGON": PENTAGON(),
    "POLAK1": POLAK1(),
    "POLAK2": POLAK2(),
    "POLAK3": POLAK3(),
    "POLAK4": POLAK4(),
    "POLAK5": POLAK5(),
    "POLAK6": POLAK6(),
    # "POLYGON": POLYGON(),  # TODO: Human review - fixed variable conventions
    "READING1": READING1(),
    "READING2": READING2(),
    "READING3": READING3(),
    "READING4": READING4(),
    "READING5": READING5(),
    # "READING6": READING6(),  # TODO: Human review needed
    # Note: READING7 and READING8 exist but are not implemented due to a CUTEst bug:
    # the starting point is the solution too
    "READING9": READING9(),
    "ROCKET": ROCKET(),
    # "RDW2D51F": RDW2D51F(),  # TODO: Human review needed
    # "RDW2D51U": RDW2D51U(),  # TODO: Human review needed - times out
    # "RDW2D52B": RDW2D52B(),  # TODO: Human review needed
    # "RDW2D52F": RDW2D52F(),  # TODO: Human review needed
    # "RDW2D52U": RDW2D52U(),  # TODO: Human review needed
    "ROSEPETAL": ROSEPETAL(),
    "ROSEPETAL2": ROSEPETAL2(),
    "SIMPLLPA": SIMPLLPA(),
    "SIMPLLPB": SIMPLLPB(),
    # "SINROSNB": SINROSNB(),  # TODO: Human review - objective scaling issues
    "SIPOW1": SIPOW1(),
    "SIPOW2": SIPOW2(),
    "S316-322": S316_322(),
    "S365": S365(),
    "S365MOD": S365MOD(),
    # "SARO": SARO(),  # TODO: Requires DAE solver support in JAX
    # "S277-280": S277_280(),  # Now imported from unconstrained
    # "TAX13322": TAX13322(),  # TODO: Human review - complex objective
    "TENBARS1": TENBARS1(),
    "TENBARS2": TENBARS2(),
    "TENBARS3": TENBARS3(),
    "TENBARS4": TENBARS4(),
    # "SPINOP": SPINOP(),  # TODO: Human review - auxiliary variable constraint issues
    # "SPIN2OP": SPIN2OP(),  # TODO: Human review - constraint test failures
    # "SIPOW3": SIPOW3(),  # TODO: Human review - constraint formulation issues
    # "SIPOW4": SIPOW4(),  # TODO: Human review - constraint formulation issues
    # "VANDERM1": VANDERM1(),  # TODO: Human review - mixed constraint types
    # "VANDERM2": VANDERM2(),  # TODO: Human review - mixed constraint types
    # "VANDERM3": VANDERM3(),  # TODO: Human review - constraints mismatch
    # "VANDERM4": VANDERM4(),  # TODO: Human review - constraints mismatch
    "MADSEN": MADSEN(),
    # "MADSSCHJ": MADSSCHJ(),  # TODO: Human review needed - complex constraints
    "MAKELA1": MAKELA1(),
    "MAKELA2": MAKELA2(),
    "MAKELA3": MAKELA3(),
    "MAKELA4": MAKELA4(),
<<<<<<< HEAD
    # "METHANOL": METHANOL(),  # TODO: Human review needed
=======
    # "MANNE": MANNE(),  # TODO: Human review needed - complex econometric model
    # "MARINE": MARINE(),  # TODO: Human review needed - complex differential equations
    "MATRIX2": MATRIX2(),
>>>>>>> baeb5405
    # "HS70": HS70(),  # TODO: Human review - test failures
    # "HS84": HS84(),  # TODO: Human review - objective value discrepancy
    # TODO: TWIR problems need human review - complex trilinear constraint formulation
    # "TWIRISM1": TWIRISM1(),
    # "TWIRIMD1": TWIRIMD1(),
    # "TWIRIBG1": TWIRIBG1(),
    "ZECEVIC2": ZECEVIC2(),
    "ZECEVIC3": ZECEVIC3(),
    "ZECEVIC4": ZECEVIC4(),
    # "ZAMB2": ZAMB2(),  # TODO: Human review - requires 30 years of data
    # (3966 vars, 1440 constraints)
    # "TRUSPYR1": TRUSPYR1(),  # TODO: Human review - complex constraint scaling issues
    # "TRUSPYR2": TRUSPYR2(),  # TODO: Human review - test requested to be removed
    "BT1": BT1(),
    "BT2": BT2(),
    "BT3": BT3(),
    "BT4": BT4(),
    "BT5": BT5(),
    "BT6": BT6(),
    "BT7": BT7(),
    "BT8": BT8(),
    "BT9": BT9(),
    "BT10": BT10(),
    "BT11": BT11(),
    "BT12": BT12(),
    "BT13": BT13(),
    "LUKVLE1": LUKVLE1(),
    "LUKVLE2": LUKVLE2(),
    "LUKVLE3": LUKVLE3(),
    # "LUKVLE4": LUKVLE4(),  # Use LUKVLE4C instead
    # "LUKVLE4C": LUKVLE4C(),  # TODO: Human review - 3% numerical discrepancy
    "LUKVLE5": LUKVLE5(),
    "LUKVLE6": LUKVLE6(),
    "LUKVLE7": LUKVLE7(),
    "LUKVLE8": LUKVLE8(),
    # "LUKVLE9": LUKVLE9(),  # TODO: Human review needed - Jacobian issues
    "LUKVLE10": LUKVLE10(),
    "LUKVLE11": LUKVLE11(),
    # "LUKVLE12": LUKVLE12(),  # Has constraint function inconsistencies
    "LUKVLE13": LUKVLE13(),
    "LUKVLE14": LUKVLE14(),
    "LUKVLE15": LUKVLE15(),
    "LUKVLE16": LUKVLE16(),
    "LUKVLE17": LUKVLE17(),
    "LUKVLE18": LUKVLE18(),
    "LUKVLI1": LUKVLI1(),
    "LUKVLI2": LUKVLI2(),
    "LUKVLI3": LUKVLI3(),
    # "LUKVLI4": LUKVLI4(),  # Use LUKVLI4C instead
    # "LUKVLI4C": LUKVLI4C(),
    "LUKVLI5": LUKVLI5(),
    "LUKVLI6": LUKVLI6(),
    "LUKVLI7": LUKVLI7(),
    "LUKVLI8": LUKVLI8(),
    # "LUKVLI9": LUKVLI9(),  # TODO: Human review needed - Jacobian issues
    "LUKVLI10": LUKVLI10(),
    "LUKVLI11": LUKVLI11(),
    # "LUKVLI12": LUKVLI12(),  # Has constraint function inconsistencies
    "LUKVLI13": LUKVLI13(),
    "LUKVLI14": LUKVLI14(),
    "LUKVLI15": LUKVLI15(),
    "LUKVLI16": LUKVLI16(),
    "LUKVLI17": LUKVLI17(),
    "LUKVLI18": LUKVLI18(),
    "AIRCRFTB": AIRCRFTB(),
    "AKIVA": AKIVA(),
    "ALLINITU": ALLINITU(),
    "ARGLINA": ARGLINA(),
    "ARGLINB": ARGLINB(),
    "ARGLINC": ARGLINC(),
    "ARGTRIGLS": ARGTRIGLS(),
    "ARWHEAD": ARWHEAD(),
    # "AUG2D": AUG2D(),  # TODO: needs human review - edge variable structure
    "AVGASA": AVGASA(),
    "AVGASB": AVGASB(),
    # "DEGTRIDL": DEGTRIDL(),  # TODO: Human review - causes segfault
    # "AVION2": AVION2(),  # TODO: Human review - gradient discrepancies
    # "BA_L1LS": BA_L1LS(),  # TODO: BA_L family needs to be split into files
    # "BA_L1SPLS": BA_L1SPLS(),  # TODO: BA_L family needs human review
    "BARD": BARD(),
    "BDEXP": BDEXP(),
    "BDQRTIC": BDQRTIC(),
    "BEALE": BEALE(),
    "BENNETT5LS": BENNETT5LS(),
    "BIGGS3": BIGGS3(),
    "BIGGS5": BIGGS5(),
    "BIGGS6": BIGGS6(),
    "BOX": BOX(),
    "BOX2": BOX2(),
    "BOX3": BOX3(),
    "BOXBOD": BOXBOD(),
    "BOXBODLS": BOXBODLS(),
    # "BOXPOWER": BOXPOWER(),  # TODO: Human review - minor gradient discrepancy
    "BRANIN": BRANIN(),
    # "BRATU1D": BRATU1D(),  # TODO: Human review needed - see file
    # "BRKMCC": BRKMCC(),  # TODO: Human review - significant discrepancies
    "CAMEL6": CAMEL6(),
    "CHARDIS0": CHARDIS0(),
    # "CHARDIS02": CHARDIS02(),  # TODO: Human review needed
    # "BROWNAL": BROWNAL(),  # TODO: Human review - small Hessian discrepancies
    "BROWNBS": BROWNBS(),
    "BROWNDEN": BROWNDEN(),
    "BROYDN3DLS": BROYDN3DLS(),
    "BROYDN7D": BROYDN7D(),
    # "BROYDNBDLS": BROYDNBDLS(),  # TODO: Gradient test fails - needs human review
    # "BRYBND": BRYBND(),  # TODO: Gradient test fails - needs human review
    # "CERI651ALS": CERI651ALS(),  # TODO: Numerical overflow
    # "CERI651BLS": CERI651BLS(),  # TODO: Numerical overflow
    # "CERI651CLS": CERI651CLS(),  # TODO: Numerical overflow
    # "CERI651DLS": CERI651DLS(),  # TODO: Numerical overflow
    # "CERI651ELS": CERI651ELS(),  # TODO: Numerical overflow
    "CHAINWOO": CHAINWOO(),
    "CHANDHEQ": CHANDHEQ(),
    "CHNROSNB": CHNROSNB(),
    "CHNRSNBM": CHNRSNBM(),
    "CHWIRUT1LS": CHWIRUT1LS(),
    "CHWIRUT2LS": CHWIRUT2LS(),
    "CLIFF": CLIFF(),
    "CLUSTER": CLUSTER(),
    "CLUSTERLS": CLUSTERLS(),
    "COATING": COATING(),
    # "CONCON": CONCON(),  # TODO: Removed - automatic derivative mismatches
    "COSHFUN": COSHFUN(),
    "COOLHANS": COOLHANS(),
    "COOLHANSLS": COOLHANSLS(),
    "COSINE": COSINE(),
    "CRAGGLVY": CRAGGLVY(),
    # "CRESC4": CRESC4(),  # TODO: Human review - complex crescent area formula
    "CSFI1": CSFI1(),
    "CSFI2": CSFI2(),
    "CUBE": CUBE(),
    "CURLY10": CURLY10(),
    "CURLY20": CURLY20(),
    "CURLY30": CURLY30(),
    "SBRYBND": SBRYBND(),
    # "SCHMVETT": SCHMVETT(),  # TODO: Human review - Hessian NaN issue
    # "SENSORS": SENSORS(),  # TODO: Human review - pycutest compatibility issues
    # "SINQUAD": SINQUAD(),  # TODO: Human review - Complex SIF group structure
    "SCURLY10": SCURLY10(),
    "SCURLY20": SCURLY20(),
    "SCURLY30": SCURLY30(),
    "CVXBQP1": CVXBQP1(),
    "CVXQP1": CVXQP1(),
    "CVXQP2": CVXQP2(),
    "CVXQP3": CVXQP3(),
    "CYCLOOCFLS": CYCLOOCFLS(),
    # "DALE": DALE(),  # TODO: Human review needed - see dale.py for details
    "DALLASS": DALLASS(),
    "DANIWOOD": DANIWOOD(),
    "DANIWOODLS": DANIWOODLS(),
    "DEGTRID": DEGTRID(),
    "DEVGLA1B": DEVGLA1B(),
    "DEVGLA2B": DEVGLA2B(),
    "DECONVC": DECONVC(),
    "DEGENLPA": DEGENLPA(),
    "DEGENLPB": DEGENLPB(),
    "DEGENQP": DEGENQP(),
    "DEGENQPC": DEGENQPC(),
    "DEMBO7": DEMBO7(),
    "DEMYMALO": DEMYMALO(),
    "DIPIGRI": DIPIGRI(),
    # "DISC2": DISC2(),  # TODO: Human review needed - see disc2.py for details
    # "DIXCHLNG": DIXCHLNG(),  # TODO: Human review needed - see dixchlng.py for details
    # "DNIEPER": DNIEPER(),  # TODO: Human review needed - see dnieper.py for details
    # "DITTERT": DITTERT(),  # TODO: Human review needed
    # "DRUGDIS": DRUGDIS(),  # TODO: Human review needed - see drugdis.py for details
    # "DRUGDISE": DRUGDISE(),  # TODO: Human review needed - see drugdise.py for details
    "DTOC1L": DTOC1L(),
    "DTOC1NA": DTOC1NA(),
    "DTOC1NB": DTOC1NB(),
    "DTOC1NC": DTOC1NC(),
    "DTOC1ND": DTOC1ND(),
    "DTOC2": DTOC2(),
    # "DTOC3": DTOC3(),  # Human review needed
    "DTOC4": DTOC4(),
    "DTOC5": DTOC5(),
    "DTOC6": DTOC6(),
    # "EG3": EG3(),  # TODO: Human review - large-scale problem causing test timeouts
    # "EIGENACO": EIGENACO(),  # TODO: Human review needed
    "DENSCHNA": DENSCHNA(),
    "DENSCHNB": DENSCHNB(),
    "DENSCHNC": DENSCHNC(),
    "DENSCHND": DENSCHND(),
    "DENSCHNE": DENSCHNE(),
    "DENSCHNF": DENSCHNF(),
    "DEVGLA1": DEVGLA1(),
    # "DIAMON3DLS": DIAMON3DLS(),  # TODO: Human review needed - see file
    "DEVGLA2": DEVGLA2(),
    "DMN15102LS": DMN15102LS(),
    "DMN15103LS": DMN15103LS(),
    # "DMN15332LS": DMN15332LS(),  # TODO: Human review - gradient precision
    # "DMN15333LS": DMN15333LS(),  # TODO: Human review - gradient precision
    # "DMN37142LS": DMN37142LS(),  # TODO: Human review - gradient precision
    # "DMN37143LS": DMN37143LS(),  # TODO: Human review - gradient precision
    "DIXMAANA1": DIXMAANA1(),
    "DIXMAANB": DIXMAANB(),
    "DIXMAANC": DIXMAANC(),
    "DIXMAAND": DIXMAAND(),
    "DIXMAANE1": DIXMAANE1(),
    "DIXMAANF": DIXMAANF(),
    "DIXMAANG": DIXMAANG(),
    "DIXMAANH": DIXMAANH(),
    "DIXMAANI1": DIXMAANI1(),
    "DIXMAANJ": DIXMAANJ(),
    "DIXMAANK": DIXMAANK(),
    "DIXMAANL": DIXMAANL(),
    "DIXMAANM1": DIXMAANM1(),
    "DIXMAANN": DIXMAANN(),
    "DIXMAANO": DIXMAANO(),
    "DIXMAANP": DIXMAANP(),
    "DIXON3DQ": DIXON3DQ(),
    "DRCAV1LQ": DRCAV1LQ(),
    "DRCAV2LQ": DRCAV2LQ(),
    "DRCAV3LQ": DRCAV3LQ(),
    "DRCAVTY1": DRCAVTY1(),
    "DRCAVTY2": DRCAVTY2(),
    "DRCAVTY3": DRCAVTY3(),
    "DJTL": DJTL(),
    "DQDRTIC": DQDRTIC(),
    "DQRTIC": DQRTIC(),
    "ECKERLE4LS": ECKERLE4LS(),
    "EDENSCH": EDENSCH(),
    "EG2": EG2(),
    "EGGCRATE": EGGCRATE(),
    "EIGENALS": EIGENALS(),
    "EIGENBLS": EIGENBLS(),
    "EIGENCLS": EIGENCLS(),
    "ELATVIDU": ELATVIDU(),
    "ENGVAL1": ENGVAL1(),
    "ENGVAL2": ENGVAL2(),
    # "ENSOLS": ENSOLS(),  # TODO: Human review - significant discrepancies
    "ERRINROS": ERRINROS(),
    "DGOSPEC": DGOSPEC(),
    "EXPLIN": EXPLIN(),
    "EXPLIN2": EXPLIN2(),
    # "EXPQUAD": EXPQUAD(),  # TODO: Human review - test timeout
    # "ERRINRSM": ERRINRSM(),  # TODO: Human review - significant discrepancies
    "EXP2": EXP2(),
    "EXP2B": EXP2B(),
    "EXPFIT": EXPFIT(),
    # "EXTROSNB": EXTROSNB(),  # TODO: Human review - objective/gradient discrepancies
    "FBRAIN2LS": FBRAIN2LS(),
    "FBRAIN3LS": FBRAIN3LS(),
    "FBRAINLS": FBRAINLS(),
    # "FLETCHBV": FLETCHBV(),  # TODO: Human review - objective/gradient discrepancies
    "FLETBV3M": FLETBV3M(),
    "FLETCBV2": FLETCBV2(),
    "FLETCHCR": FLETCHCR(),
    "FLETCBV3": FLETCBV3(),
    "FMINSRF2": FMINSRF2(),
    "FMINSURF": FMINSURF(),
    # "FREURONE": FREURONE(),  # TODO: Human review - miscategorized (constrained)
    "FREUROTH": FREUROTH(),
    # "GAUSS1LS": GAUSS1LS(),  # TODO: Human review - issues reported by user
    # "GAUSS2LS": GAUSS2LS(),  # TODO: Human review - issues reported by user
    # "GAUSS3LS": GAUSS3LS(),  # TODO: Human review - issues reported by user
    "GAUSSIAN": GAUSSIAN(),
    # "GBRAINLS": GBRAINLS(),  # TODO: Human review - complex data dependencies
    "GENHUMPS": GENHUMPS(),
    # "FCCU": FCCU(),  # TODO: Human review - objective value discrepancies
    # "FEEDLOC": FEEDLOC(),  # TODO: Human review - constraint mismatch
    "FLETCHER": FLETCHER(),
    "FLT": FLT(),
    # "GASOIL": GASOIL(),  # TODO: Human review needed - complex optimal control problem
    "GIGOMEZ1": GIGOMEZ1(),
    "GIGOMEZ2": GIGOMEZ2(),
    "GIGOMEZ3": GIGOMEZ3(),
    "GOFFIN": GOFFIN(),
    "GPP": GPP(),
    # "GILBERT": GILBERT(),  # TODO: Human review needed - SIF scaling issues
    "HAGER1": HAGER1(),
    "HAGER2": HAGER2(),
    # "HAGER3": HAGER3(),  # TODO: HAGER3 needs human review - marked for future import
    "HAGER4": HAGER4(),
    "HAIFAS": HAIFAS(),
    "HAIFAM": HAIFAM(),  # TODO: Human review needed - complex SIF structure
    "HAIFAL": HAIFAL(),
    # "HIE1372D": HIE1372D(),  # TODO: Human review - Jacobian mismatch
    "GENROSE": GENROSE(),
    "GROWTHLS": GROWTHLS(),
    # "GULF": GULF(),  # TODO: Human review - issues reported by user
    "HAHN1LS": HAHN1LS(),
    "HAIRY": HAIRY(),
    "HADAMALS": HADAMALS(),
    "HADAMARD": HADAMARD(),
    "HART6": HART6(),
    "HATFLDA": HATFLDA(),
    "HATFLDB": HATFLDB(),
    "HATFLDC": HATFLDC(),
    "HATFLDD": HATFLDD(),
    "HATFLDE": HATFLDE(),
    "HATFLDFL": HATFLDFL(),
    "HATFLDFLS": HATFLDFLS(),
    # "HATFLDGLS": HATFLDGLS(),  # TODO: PyCUTEst L2 group bug
    "HEART6LS": HEART6LS(),
    "HEART8LS": HEART8LS(),
    "HELIX": HELIX(),
    # "HIELOW": HIELOW(),  # TODO: Human review - significant discrepancies
    "HILBERTA": HILBERTA(),
    "HILBERTB": HILBERTB(),
    # "HIMMELBB": HIMMELBB(),  # TODO: needs human review - Hessian issues
    "HIMMELBCLS": HIMMELBCLS(),
    # "HIMMELBF": HIMMELBF(),  # TODO: needs human review - Hessian issues
    "HIMMELBG": HIMMELBG(),
    "HIMMELBH": HIMMELBH(),
    # "HIMMELP1": HIMMELP1(),  # TODO: Human review needed - OBNL element issues
    # "HIMMELP2": HIMMELP2(),  # TODO: Human review needed - OBNL element issues
    # "HIMMELP3": HIMMELP3(),  # TODO: Human review needed - OBNL element issues
    # "HIMMELP4": HIMMELP4(),  # TODO: Human review needed - OBNL element issues
    # "HIMMELP5": HIMMELP5(),  # TODO: Human review needed - OBNL element issues
    # "HIMMELP6": HIMMELP6(),  # TODO: Human review needed - OBNL element issues
    "HUMPS": HUMPS(),
    "INDEF": INDEF(),
    "INDEFM": INDEFM(),
    "INTEQNELS": INTEQNELS(),
    "JENSMP": JENSMP(),
    # "JNLBRNG1": JNLBRNG1(),  # TODO: Human review needed
    # "JNLBRNG2": JNLBRNG2(),  # TODO: Human review needed - performance issues
    # "JANNSON3": JANNSON3(),  # TODO: Human review needed - large-scale problem
    # "JIMACK": JIMACK(),  # TODO: Human review needed
    "JUDGE": JUDGE(),
    "JUDGEB": JUDGEB(),
    "JUNKTURN": JUNKTURN(),
    "KIRBY2LS": KIRBY2LS(),
    "KOEBHELB": KOEBHELB(),
    "KOWOSB": KOWOSB(),
    # "KSSLS": KSSLS(),  # TODO: Human review - significant obj/grad discrepancies
    "LANCZOS1LS": LANCZOS1LS(),
    "LANCZOS2LS": LANCZOS2LS(),
    "LIARWHD": LIARWHD(),
    "LOGHAIRY": LOGHAIRY(),
    "LSC1LS": LSC1LS(),
    "LSC2LS": LSC2LS(),
    # "MANCINO": MANCINO(),  # TODO: Human review - significant discrepancies in all
    # "MEXHAT": MEXHAT(),  # TODO: Human review - complex scaling issues
    # "MODBEALE": MODBEALE(),  # TODO: Human review - SCALE interpretation issue
    "MGH09LS": MGH09LS(),
    "MGH10LS": MGH10LS(),
    "MGH10SLS": MGH10SLS(),
    "MGH17LS": MGH17LS(),
    "MGH17SLS": MGH17SLS(),
    "MISRA1ALS": MISRA1ALS(),
    "MISRA1BLS": MISRA1BLS(),
    "MISRA1CLS": MISRA1CLS(),
    "MISRA1DLS": MISRA1DLS(),
    "MARATOSB": MARATOSB(),
    # "METHANL8LS": METHANL8LS(),  # TODO: Human review needed
    "MEXHAT": MEXHAT(),
    # "MOREBV": MOREBV(),  # TODO: Human review - minor gradient precision differences
    # "MOSARQP1": MOSARQP1(),  # TODO: Human review needed - objective/constraint issues
    # "MOSARQP2": MOSARQP2(),  # TODO: Human review needed - objective/constraint issues
    "NASH": NASH(),
    # "NCB20": NCB20(),  # TODO: Human review needed - test failures
    # "NCB20B": NCB20B(),  # TODO: Human review needed
    # "NONDIA": NONDIA(),  # TODO: Human review needed - SCALE interpretation issue
    "NCVXBQP1": NCVXBQP1(),
    # "NONSCOMP": NONSCOMP(),  # TODO: Human review needed - GROUP TYPE L2
    "NCVXBQP2": NCVXBQP2(),
    "NCVXBQP3": NCVXBQP3(),
    "NCVXQP1": NCVXQP1(),
    "NCVXQP2": NCVXQP2(),
    "NCVXQP3": NCVXQP3(),
    "NCVXQP4": NCVXQP4(),
    "NCVXQP5": NCVXQP5(),
    "NCVXQP6": NCVXQP6(),
    "NCVXQP7": NCVXQP7(),
    "NCVXQP8": NCVXQP8(),
    "NCVXQP9": NCVXQP9(),
    "NONCVXU2": NONCVXU2(),
    "NONCVXUN": NONCVXUN(),
    "NONDQUAR": NONDQUAR(),
    "NONMSQRT": NONMSQRT(),
    "OSBORNEA": OSBORNEA(),
    # "OSBORNEB": OSBORNEB(),  # TODO: Human review - objective discrepancy
    "PALMER1C": PALMER1C(),
    "PALMER1D": PALMER1D(),
    "PALMER2C": PALMER2C(),
    "PALMER3C": PALMER3C(),
    "PALMER4C": PALMER4C(),
    "PALMER5C": PALMER5C(),
    "PALMER5D": PALMER5D(),
    "PALMER6C": PALMER6C(),
    "PALMER7C": PALMER7C(),
    "PALMER8C": PALMER8C(),
    # "PALMER4A": PALMER4A(),  # TODO: Fix Hessian issues
    "PALMER4E": PALMER4E(),
    # "PALMER5A": PALMER5A(),  # TODO: Fix Chebyshev polynomial calculation
    "PALMER5B": PALMER5B(),
    "PALMER6A": PALMER6A(),
    "PALMER6E": PALMER6E(),
    # "PALMER7A": PALMER7A(),  # TODO: Fix Hessian issues
    "PALMER7E": PALMER7E(),
    "PALMER8A": PALMER8A(),
    "PALMER8E": PALMER8E(),
    "PALMER2A": PALMER2A(),
    "PALMER2B": PALMER2B(),
    "PALMER2E": PALMER2E(),
    # "PENALTY1": PENALTY1(),  # TODO: Human review - minor numerical precision issues
    # "PENALTY2": PENALTY2(),  # TODO: Human review - SCALE factor issue
    "PENALTY3": PENALTY3(),
    "POWER": POWER(),
    "POWERSUM": POWERSUM(),
    # "POWELLSG": POWELLSG(),  # TODO: Human review - objective off by factor of 4.15
    "PRICE3": PRICE3(),
    "PRICE4": PRICE4(),
    "RAT42LS": RAT42LS(),
    "RAT43LS": RAT43LS(),
    # "RECIPELS": RECIPELS(),  # TODO: Human review - timeout on simple 3-var problem
    "QUARTC": QUARTC(),
    "RAYBENDL": RAYBENDL(),
    "S368": S368(),
    # "SANTALS": SANTALS(),  # TODO: Human review - Small gradient discrepancies
    # "RAYBENDS": RAYBENDS(),  # TODO: Human review - numerical issues
    # "S277-280": S277_280(),  # TODO: Human review - Complex constraint/bound
    "ROSENBR": ROSENBR(),
    "DIAGIQB": DIAGIQB(),
    "DIAGIQE": DIAGIQE(),
    "DIAGIQT": DIAGIQT(),
    "DIAGNQB": DIAGNQB(),
    "DIAGNQE": DIAGNQE(),
    "DIAGNQT": DIAGNQT(),
    "DIAGPQB": DIAGPQB(),
    "DIAGPQE": DIAGPQE(),
    "DIAGPQT": DIAGPQT(),
    "ROSZMAN1LS": ROSZMAN1LS(),
    # "S268": S268(),  # TODO: Human review needed - Complex SIF syntax
    # "S277-280": S277_280(),  # Now imported from bounded
    "S308": S308(),
    # "SCOSINE": SCOSINE(),  # TODO: Human review needed
    # "SINEVAL": SINEVAL(),  # TODO: Human review - Complex SCALE parameter
    # "SINEALI": SINEALI(),  # TODO: Human review - Should be in bounded module
    "SISSER": SISSER(),
    "SNAIL": SNAIL(),
    "SPARSINE": SPARSINE(),
    # "SPARSQUR": SPARSQUR(),  # TODO: Human review - Hessian tests timeout
    "SROSENBR": SROSENBR(),
    # "SSCOSINE": SSCOSINE(),  # TODO: Human review needed
    # "SPINLS": SPINLS(),  # TODO: Human review - gradient/Hessian issues
    "SPIN2LS": SPIN2LS(),
    # "SPMSRTLS": SPMSRTLS(),  # TODO: Human review - complex matrix multiplication
    # "TENBARS4": TENBARS4(),  # TODO: Human review - pycutest Jacobian inconsistency
    "10FOLDTRLS": TENFOLDTRLS(),
    "POWELLBS": POWELLBS(),
    "POWELLSE": POWELLSE(),
    "POWELLSQ": POWELLSQ(),
    "PRICE4B": PRICE4B(),
    # "WATSON": WATSON(),  # TODO: Human review - Hessian computation issues
    "WAYSEA1": WAYSEA1(),
    "WAYSEA2": WAYSEA2(),
    "WOODS": WOODS(),
    "YATP1CLS": YATP1CLS(),
    "YATP1CNE": YATP1CNE(),
    "YATP1LS": YATP1LS(),
    "YATP1NE": YATP1NE(),
    "YATP2CLS": YATP2CLS(),
    # "YATP2CNE": YATP2CNE(),  # TODO: Human review - constraint ordering mismatch
    # "YATP2LS": YATP2LS(),  # TODO: Human review - Hessian test failures
    # "YATP2SQ": YATP2SQ(),  # TODO: Human review - constraint ordering mismatch
    "ZANGWIL2": ZANGWIL2(),
    "TRIGON1": TRIGON1(),
    "TRIGON1B": TRIGON1B(),
    "TRIGON1NE": TRIGON1NE(),
    # "TRIGON2": TRIGON2(),  # TODO: Human review - Hessian test fails
    # "TRIGON2B": TRIGON2B(),  # TODO: Human review - tiny Hessian discrepancies
    # "WALL10": WALL10(),  # TODO: Human review - small gradient discrepancies (~2.2e-4)
    # "WALL20": WALL20(),  # TODO: Human review - small gradient discrepancies (~2.1e-4)
    # "WALL50": WALL50(),  # TODO: Human review - small gradient discrepancies (~2e-4)
    # "TRIGON2NE": TRIGON2NE(),  # TODO: Human review - Jacobian tolerance 1.26e-05
    "VANDANIUMS": VANDANIUMS(),
    "VARDIMNE": VARDIMNE(),
    "VESUVIA": VESUVIA(),
    "VESUVIO": VESUVIO(),
    "VESUVIOU": VESUVIOU(),
    "VIBRBEAMNE": VIBRBEAMNE(),
    # "TOINTGOR": TOINTGOR(),  # TODO: Human review - runtime test fails
    "TOINTGSS": TOINTGSS(),
    # "TORSIOND": TORSIOND(),  # TODO: Human review - objective mismatch
    # "TQUARTIC": TQUARTIC(),  # TODO: Human review - objective calculation incorrect
    "YAO": YAO(),
    "QPBAND": QPBAND(),
    "QPNBAND": QPNBAND(),
    # "QPNBLEND": QPNBLEND(),  # TODO: Human review - complex constraint matrix
    # "QPNBOEI1": QPNBOEI1(),  # TODO: Human review - Boeing routing constraints
    # "QPNBOEI2": QPNBOEI2(),  # TODO: Human review - Boeing routing constraints
    # "QPNSTAIR": QPNSTAIR(),  # TODO: Human review - complex constraint dimensions
    # "CHENHARK": CHENHARK(),  # TODO: Human review needed - see file
    "DEGDIAG": DEGDIAG(),
    "DUAL1": DUAL1(),
    "DUAL2": DUAL2(),
    "DUAL3": DUAL3(),
    "DUAL4": DUAL4(),
    "DUALC1": DUALC1(),
    "DUALC2": DUALC2(),
    "DUALC5": DUALC5(),
    "DUALC8": DUALC8(),
    # "EIGENA2": EIGENA2(),  # TODO: Human review needed
    # "GMNCASE1": GMNCASE1(),  # TODO: Human review needed - constraint ordering
    "GOULDQP1": GOULDQP1(),
    "GOULDQP2": GOULDQP2(),
    "GOULDQP3": GOULDQP3(),
    "QUDLIN": QUDLIN(),
    "TABLE1": TABLE1(),
    "TABLE3": TABLE3(),
    "TABLE6": TABLE6(),
    "TABLE7": TABLE7(),
    "TABLE8": TABLE8(),
    "TAME": TAME(),
    "TORSION1": TORSION1(),
    "TORSION2": TORSION2(),
    "TORSION3": TORSION3(),
    "TORSION4": TORSION4(),
    "TORSION5": TORSION5(),
    "TORSION6": TORSION6(),
    "TORSIONA": TORSIONA(),
    "TORSIONB": TORSIONB(),
    "TORSIONC": TORSIONC(),
    "TORSIOND": TORSIOND(),
    "TORSIONE": TORSIONE(),
    "TORSIONF": TORSIONF(),
    "HATFLDH": HATFLDH(),
    "HS44NEW": HS44NEW(),
    "VANDANMSLS": VANDANMSLS(),
    "VARDIM": VARDIM(),
    # "VAREIGVL": VAREIGVL(),  # TODO: Human review - matrix computation discrepancy
    "VESUVIALS": VESUVIALS(),
    "VIBRBEAM": VIBRBEAM(),
    "VESUVIOLS": VESUVIOLS(),
    "VESUVIOULS": VESUVIOULS(),
    # "TOINTPSP": TOINTPSP(),  # TODO: Human review - gradient test fails
    "AIRCRFTA": AIRCRFTA(),
    "ARGAUSS": ARGAUSS(),
    "ARGLALE": ARGLALE(),
    "ARGLBLE": ARGLBLE(),
    "ARGLCLE": ARGLCLE(),
    "ARGTRIG": ARGTRIG(),
    "ARTIF": ARTIF(),
    # TODO: Human review needed - constraint dimension mismatch
    # "ARWHDNE": ARWHDNE(),
    # TODO: Human review needed - pycutest has bugs for large rotation cameras
    # "BA-L1": BA_L1(),
    "BARDNE": BARDNE(),
    "BDVALUES": BDVALUES(),
    # "BDQRTICNE": BDQRTICNE(),  # TODO: Human review needed
    "BEALENE": BEALENE(),
    "BENNETT5": BENNETT5(),
    "BIGGS6NE": BIGGS6NE(),
    "BOX3NE": BOX3NE(),
    # "BROWNALE": BROWNALE(),  # TODO: Human review needed - Jacobian precision issues
    "BROWNBSNE": BROWNBSNE(),
    "BROWNDENE": BROWNDENE(),
    "BRATU2DT": BRATU2DT(),
    "LEVYMONE9": LEVYMONE9(),
    # "BROYDN3D": BROYDN3D(),  # TODO: Human review needed - constraint values mismatch
    # "BROYDNBD": BROYDNBD(),  # TODO: Human review needed - systematic differences
    # "BRYBNDNE": BRYBNDNE(),  # TODO: Human review needed - constraint values mismatch
    "HYPCIR": HYPCIR(),
    "MSQRTA": MSQRTA(),
    "MSQRTB": MSQRTB(),
    # "CERI651A": CERI651A(),  # TODO: Jacobian precision - max diff 0.000865
    # "CERI651B": CERI651B(),  # TODO: Jacobian precision - max diff 0.000100
    "CERI651C": CERI651C(),
    # "CERI651D": CERI651D(),  # TODO: Jacobian precision - max diff 0.000053
    # "CERI651E": CERI651E(),  # TODO: Jacobian precision - max diff 0.000053
    # "CHAINWOONE": CHAINWOONE(),  # TODO: Human review - constraint values mismatch
    # "CHANNEL": CHANNEL(),  # TODO: Human review needed
    "CHEBYQADNE": CHEBYQADNE(),
    # "CHNRSBNE": CHNRSBNE(),  # TODO: Human review needed
    # "CHNRSNBMNE": CHNRSNBMNE(),  # TODO: Human review needed
    # "COATINGNE": COATINGNE(),  # TODO: Human review - formulation differences
    # "CUBENE": CUBENE(),  # TODO: Human review - constraint and Jacobian mismatch
    "CYCLIC3": CYCLIC3(),
    "CYCLIC3LS": CYCLIC3LS(),
    "CYCLOOCF": CYCLOOCF(),
    "CYCLOOCT": CYCLOOCT(),
    "CYCLOOCTLS": CYCLOOCTLS(),
    "DEGTRID2": DEGTRID2(),
    # "EG1": EG1(),  # TODO: Human review - test timeout issues
    "EGGCRATEB": EGGCRATEB(),
    "ELATVIDUB": ELATVIDUB(),
    "DENSCHNBNE": DENSCHNBNE(),
    "DENSCHNCNE": DENSCHNCNE(),
    "DENSCHNDNE": DENSCHNDNE(),
    "DENSCHNENE": DENSCHNENE(),
    "DENSCHNFNE": DENSCHNFNE(),
    "DECONVBNE": DECONVBNE(),
    "DECONVNE": DECONVNE(),
    "DEVGLA1NE": DEVGLA1NE(),
    "DEVGLA2NE": DEVGLA2NE(),
    "DMN15102": DMN15102(),
    "DMN15103": DMN15103(),
    # "DMN15332": DMN15332(),  # TODO: Human review needed - Jacobian precision issues
    # "DMN15333": DMN15333(),  # TODO: Human review needed - Jacobian precision issues
    # "DMN37142": DMN37142(),  # TODO: Human review needed - Jacobian precision issues
    # "DMN37143": DMN37143(),  # TODO: Human review needed - Jacobian precision issues
    "ECKERLE4": ECKERLE4(),
    "EGGCRATENE": EGGCRATENE(),
    # "EIGENA": EIGENA(),  # TODO: Human review needed
    # "EIGENAU": EIGENAU(),  # TODO: Human review needed
    "ELATTAR": ELATTAR(),
    "ELATVIDUNE": ELATVIDUNE(),
    # "EXTRASIM": EXTRASIM(),  # TODO: Human review - pycutest timeout issue
    # "ELEC": ELEC(),  # TODO: Human review - numerical precision issue
    "ENGVAL2NE": ENGVAL2NE(),
    "ENSO": ENSO(),
    "ERRINRSMNE": ERRINRSMNE(),
    "ERRINROSNE": ERRINROSNE(),
    "EXP2NE": EXP2NE(),
    # "EXPFITA": EXPFITA(),  # TODO: Human review - fundamental formulation differences
    # "EXPFITB": EXPFITB(),  # TODO: Human review - fundamental formulation differences
    # "EXPFITC": EXPFITC(),  # TODO: Human review - fundamental formulation differences
    "EXPFITNE": EXPFITNE(),
    "EXTROSNBNE": EXTROSNBNE(),
    "FBRAIN": FBRAIN(),
    "FBRAIN2": FBRAIN2(),
    "FBRAIN2NE": FBRAIN2NE(),
    "FBRAIN3": FBRAIN3(),
    "FBRAINNE": FBRAINNE(),
    # "FLOSP2HH": FLOSP2HH(),  # TODO: Human review needed - CONSTANTS section
    # "FLOSP2HL": FLOSP2HL(),  # TODO: Human review needed - CONSTANTS section
    # "FLOSP2HM": FLOSP2HM(),  # TODO: Human review needed - CONSTANTS section
    # "FLOSP2TH": FLOSP2TH(),  # TODO: Human review needed - CONSTANTS section
    # "FLOSP2TL": FLOSP2TL(),  # TODO: Human review needed - CONSTANTS section
    # "FLOSP2TM": FLOSP2TM(),  # TODO: Human review needed - CONSTANTS section
    "FREURONE": FREURONE(),
    "GENROSEBNE": GENROSEBNE(),
    "GENROSENE": GENROSENE(),
    "GOTTFR": GOTTFR(),
    "GROWTH": GROWTH(),
    "GULFNE": GULFNE(),
    "HATFLDANE": HATFLDANE(),
    "HATFLDBNE": HATFLDBNE(),
    "HATFLDCNE": HATFLDCNE(),
    "HATFLDDNE": HATFLDDNE(),
    "HATFLDENE": HATFLDENE(),
    "HATFLDF": HATFLDF(),
    "HATFLDFLNE": HATFLDFLNE(),
    "HATFLDG": HATFLDG(),
    "HEART6": HEART6(),
    "HEART8": HEART8(),
    "HELIXNE": HELIXNE(),
    "HIMMELBA": HIMMELBA(),
    "HIMMELBFNE": HIMMELBFNE(),
    "HS1NE": HS1NE(),
    "HS2NE": HS2NE(),
    "HS25NE": HS25NE(),
    # "HYDCAR6": HYDCAR6(),  # TODO: Human review needed
    "INTEGREQ": INTEGREQ(),
    "INTEQNE": INTEQNE(),
    "JENSMPNE": JENSMPNE(),
    "JUDGENE": JUDGENE(),
    "KIRBY2": KIRBY2(),
    "KOEBHELBNE": KOEBHELBNE(),
    # "KSIP": KSIP(),  # TODO: Needs vectorization - dtype promotion errors
    "KSS": KSS(),
    # "KTMODEL": KTMODEL(),  # TODO: Human review - multiple test failures
    "KOWOSBNE": KOWOSBNE(),
    "LANCZOS1": LANCZOS1(),
    "LANCZOS2": LANCZOS2(),
    "LANCZOS3": LANCZOS3(),
    "LEVYMONE": LEVYMONE(),
    "LEVYMONE5": LEVYMONE5(),
    "LEVYMONE6": LEVYMONE6(),
    "LEVYMONE7": LEVYMONE7(),
    "LEVYMONE8": LEVYMONE8(),
    "LEVYMONE10": LEVYMONE10(),
    "LIARWHDNE": LIARWHDNE(),
    # "LINVERSENE": LINVERSENE(),  # TODO: Human review - timeout and scaling issues
    "LUKSAN11": LUKSAN11(),
    "LUKSAN12": LUKSAN12(),
    "LUKSAN13": LUKSAN13(),
    "LUKSAN14": LUKSAN14(),
    "LUKSAN15": LUKSAN15(),
    "LUKSAN16": LUKSAN16(),
    "LUKSAN17": LUKSAN17(),
    "LUKSAN21": LUKSAN21(),
    "LUKSAN22": LUKSAN22(),
    "LUKSAN11LS": LUKSAN11LS(),
    "LUKSAN12LS": LUKSAN12LS(),
    "LUKSAN13LS": LUKSAN13LS(),
    "LUKSAN14LS": LUKSAN14LS(),
    "LUKSAN15LS": LUKSAN15LS(),
    "LUKSAN16LS": LUKSAN16LS(),
    "LUKSAN17LS": LUKSAN17LS(),
    "LUKSAN21LS": LUKSAN21LS(),
    # "LUKSAN22LS": LUKSAN22LS(),  # TODO: Human review needed - gradient issues
    "MANCINONE": MANCINONE(),
    "MEYER3NE": MEYER3NE(),
    "MGH09": MGH09(),
    "MGH10": MGH10(),
    "MGH10S": MGH10S(),
    "MGH17": MGH17(),
    "MGH17S": MGH17S(),
    "MISRA1A": MISRA1A(),
    "MISRA1B": MISRA1B(),
    "MISRA1C": MISRA1C(),
    "MISRA1D": MISRA1D(),
    # "MODBEALENE": MODBEALENE(),  # TODO: Human review - constraint ordering issues
    # "MOREBVNE": MOREBVNE(),  # TODO: Human review - SIF file bug on line 64
    # "MUONSINE": MUONSINE(),  # TODO: Human review - hardcoded data values
    "NONDIANE": NONDIANE(),
    # "NONMSQRTNE": NONMSQRTNE(),  # TODO: Human review - element structure
    "NONSCOMPNE": NONSCOMPNE(),
    "OSCIGRNE": OSCIGRNE(),
    "OSCIPANE": OSCIPANE(),
    "PALMER1ANE": PALMER1ANE(),
    "PALMER1BNE": PALMER1BNE(),
    "PALMER1ENE": PALMER1ENE(),
    "PALMER1NE": PALMER1NE(),
    "PALMER2ANE": PALMER2ANE(),
    "PALMER2BNE": PALMER2BNE(),
    "PALMER2ENE": PALMER2ENE(),
    "PALMER2NE": PALMER2NE(),
    "PALMER1": PALMER1(),
    "PALMER1A": PALMER1A(),
    # "PALMER1B": PALMER1B(),  # TODO: Fix Hessian issues
    # "PALMER1E": PALMER1E(),  # TODO: Fix Hessian issues
    "PALMER2": PALMER2(),
    "PALMER3": PALMER3(),
    "PALMER3A": PALMER3A(),
    "PALMER3B": PALMER3B(),
    "PALMER3E": PALMER3E(),
    "PALMER4": PALMER4(),
    "PALMER4B": PALMER4B(),
    "PALMER3ANE": PALMER3ANE(),
    "PALMER3BNE": PALMER3BNE(),
    "PALMER3ENE": PALMER3ENE(),
    "PALMER3NE": PALMER3NE(),
    "PALMER4ANE": PALMER4ANE(),
    "PALMER4BNE": PALMER4BNE(),
    "PALMER4ENE": PALMER4ENE(),
    "PALMER4NE": PALMER4NE(),
    # "PALMER5ANE": PALMER5ANE(),  # TODO: Fix Chebyshev polynomial calculation
    "PALMER5BNE": PALMER5BNE(),
    # "PALMER5ENE": PALMER5ENE(),  # TODO: Human review - numerical precision
    "PALMER6ANE": PALMER6ANE(),
    "PALMER6ENE": PALMER6ENE(),
    "PALMER7ANE": PALMER7ANE(),
    "PALMER7ENE": PALMER7ENE(),
    "PALMER8ANE": PALMER8ANE(),
    "PALMER8ENE": PALMER8ENE(),
    "PFIT1": PFIT1(),
    "PFIT2": PFIT2(),
    "PFIT3": PFIT3(),
    "PFIT4": PFIT4(),
    "PFIT1LS": PFIT1LS(),
    "PFIT2LS": PFIT2LS(),
    "PFIT3LS": PFIT3LS(),
    "PFIT4LS": PFIT4LS(),
    "POWERSUMNE": POWERSUMNE(),
    "RAT42": RAT42(),
    "RAT43": RAT43(),
    "RECIPE": RECIPE(),
    "REPEAT": REPEAT(),
    # "RES": RES(),  # TODO: Human review needed - mixed constraint types
    "SANTA": SANTA(),
    "SINVALNE": SINVALNE(),
    "S308NE": S308NE(),
    "SPIN": SPIN(),
    # "SPIN2": SPIN2(),  # TODO: Human review - constraint test failures
    # "SSBRYBNDNE": SSBRYBNDNE(),  # TODO: Human review - complex element structure
    # "STEENBRB": STEENBRB(),  # TODO: Human review - gradient test failing
    "10FOLDTR": TENFOLDTR(),
}


def get_problem(name: str):
    return problems_dict.get(name, None)  # TODO: try except with nicer error message


# Gather problems into categories
# Note: While mathematically bounds are a type of constraint, we keep bounded problems
# separate from constrained problems in our API for cleaner problem categorization
# and to maintain clear inheritance hierarchies.
#
# Bounded problems include:
# - bounded minimisation problems (bounds only)
# - bounded quadratic problems (quadratic objective with bounds only)
#
# Constrained problems include:
# - constrained minimisation problems (equality/inequality constraints, may have bounds)
# - constrained quadratic problems (quadratic objective with constraints)

# Add bounded quadratic problems to bounded minimisation problems
bounded_minimisation_problems += bounded_quadratic_problems

# Add constrained quadratic problems to constrained minimisation problems
constrained_minimisation_problems += constrained_quadratic_problems

# Combine all problem categories
problems = (
    unconstrained_minimisation_problems
    + bounded_minimisation_problems
    + constrained_minimisation_problems
    + nonlinear_equations_problems
)<|MERGE_RESOLUTION|>--- conflicted
+++ resolved
@@ -384,12 +384,9 @@
     MAKELA2 as MAKELA2,
     MAKELA3 as MAKELA3,
     MAKELA4 as MAKELA4,
-<<<<<<< HEAD
     # METHANOL as METHANOL,  # TODO: Human review needed
-=======
     # MANNE as MANNE,  # TODO: Human review needed - complex econometric model
     # MARINE as MARINE,  # TODO: Human review needed - complex differential equations
->>>>>>> baeb5405
     MARATOS as MARATOS,
     MATRIX2 as MATRIX2,
     MINMAXBD as MINMAXBD,
@@ -1379,13 +1376,10 @@
     "MAKELA2": MAKELA2(),
     "MAKELA3": MAKELA3(),
     "MAKELA4": MAKELA4(),
-<<<<<<< HEAD
     # "METHANOL": METHANOL(),  # TODO: Human review needed
-=======
     # "MANNE": MANNE(),  # TODO: Human review needed - complex econometric model
     # "MARINE": MARINE(),  # TODO: Human review needed - complex differential equations
     "MATRIX2": MATRIX2(),
->>>>>>> baeb5405
     # "HS70": HS70(),  # TODO: Human review - test failures
     # "HS84": HS84(),  # TODO: Human review - objective value discrepancy
     # TODO: TWIR problems need human review - complex trilinear constraint formulation
