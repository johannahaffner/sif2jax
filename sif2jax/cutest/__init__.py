from ._bounded_minimisation import (
    AIRCRFTB as AIRCRFTB,
    BDEXP as BDEXP,
    BIGGS3 as BIGGS3,
    BIGGS5 as BIGGS5,
    bounded_minimisation_problems as bounded_minimisation_problems,
    BOX2 as BOX2,
    BRANIN as BRANIN,
    CAMEL6 as CAMEL6,
    CHARDIS0 as CHARDIS0,
    # CHARDIS02 as CHARDIS02,  # TODO: Human review needed
    CYCLOOCTLS as CYCLOOCTLS,
    DEGDIAG as DEGDIAG,
    DEGTRID as DEGTRID,
    DEGTRID2 as DEGTRID2,
    DEVGLA1B as DEVGLA1B,
    DEVGLA2B as DEVGLA2B,
    DGOSPEC as DGOSPEC,
    DIAGIQB as DIAGIQB,
    DIAGIQE as DIAGIQE,
    DIAGIQT as DIAGIQT,
    DIAGNQB as DIAGNQB,
    DIAGNQE as DIAGNQE,
    DIAGNQT as DIAGNQT,
    DIAGPQB as DIAGPQB,
    DIAGPQE as DIAGPQE,
    DIAGPQT as DIAGPQT,
    # EG1 as EG1,  # TODO: Human review - test timeout issues
    EGGCRATEB as EGGCRATEB,
    ELATVIDUB as ELATVIDUB,
    EXP2B as EXP2B,
    EXPLIN as EXPLIN,
    EXPLIN2 as EXPLIN2,
    # EXPQUAD as EXPQUAD,  # TODO: Human review - test timeout
    FBRAIN2LS as FBRAIN2LS,
    FBRAINLS as FBRAINLS,
    HADAMALS as HADAMALS,
    HART6 as HART6,
    HATFLDA as HATFLDA,
    HATFLDB as HATFLDB,
    HATFLDC as HATFLDC,
    # HIMMELP1 as HIMMELP1,  # TODO: Human review needed - OBNL element issues
    HS1 as HS1,
    HS2 as HS2,
    HS3 as HS3,
    HS4 as HS4,
    HS5 as HS5,
    HS25 as HS25,
    HS38 as HS38,
    HS45 as HS45,
    HS110 as HS110,
    KOEBHELB as KOEBHELB,
    LEVYMONT as LEVYMONT,
    LEVYMONT5 as LEVYMONT5,
    LEVYMONT6 as LEVYMONT6,
    LEVYMONT7 as LEVYMONT7,
    LEVYMONT8 as LEVYMONT8,
    LEVYMONT9 as LEVYMONT9,
    LEVYMONT10 as LEVYMONT10,
    # LINVERSE as LINVERSE,  # TODO: Human review needed
    LOGROS as LOGROS,
    # MINSURFO as MINSURFO,  # TODO: Human review needed - dimension mismatch
    # NOBNDTOR as NOBNDTOR,  # TODO: Human review needed - complex bounds logic
    # NONSCOMP as NONSCOMP,  # TODO: Human review needed - GROUP TYPE L2
    PALMER1 as PALMER1,
    PALMER1A as PALMER1A,
    # PALMER1B as PALMER1B,  # TODO: Fix Hessian issues
    # PALMER1E as PALMER1E,  # TODO: Fix Hessian issues
    PALMER2 as PALMER2,
    PALMER2A as PALMER2A,
    PALMER2B as PALMER2B,
    PALMER2E as PALMER2E,
    PALMER3 as PALMER3,
    PALMER3A as PALMER3A,
    PALMER3B as PALMER3B,
    PALMER3E as PALMER3E,
    PALMER4 as PALMER4,
    # PALMER4A as PALMER4A,  # TODO: Fix Hessian issues
    PALMER4B as PALMER4B,
    PALMER4E as PALMER4E,
    # PALMER5A as PALMER5A,  # TODO: Fix Chebyshev polynomial calculation
    PALMER5B as PALMER5B,
    PALMER6A as PALMER6A,
    PALMER6E as PALMER6E,
    # PALMER7A as PALMER7A,  # TODO: Fix Hessian issues
    PALMER7E as PALMER7E,
    PALMER8A as PALMER8A,
    PALMER8E as PALMER8E,
    PFIT1LS as PFIT1LS,
    PFIT2LS as PFIT2LS,
    PFIT3LS as PFIT3LS,
    PFIT4LS as PFIT4LS,
    PRICE4B as PRICE4B,
    QUDLIN as QUDLIN,
    RAYBENDL as RAYBENDL,
    S368 as S368,
    # SANTALS as SANTALS,  # TODO: Human review - Small gradient discrepancies
    # RAYBENDS as RAYBENDS,  # TODO: Human review - numerical issues
    # S277_280 as S277_280,  # TODO: Human review - Complex constraint/bound
    TRIGON1B as TRIGON1B,
)

# TRIGON2B as TRIGON2B,  # TODO: Human review - tiny Hessian discrepancies
# WALL10 as WALL10,  # TODO: Human review - small gradient discrepancies (~2.2e-4)
# WALL20 as WALL20,  # TODO: Human review - small gradient discrepancies (~2.1e-4)
# WALL50 as WALL50,  # TODO: Human review - small gradient discrepancies (~2e-4)
from ._constrained_minimisation import (
    # ACOPP14 as ACOPP14,  # TODO: needs human review - complex AC OPF formulation
    # AIRPORT as AIRPORT,  # TODO: Human review - constraint values don't match pycutest
    # ALLINITA as ALLINITA,  # TODO: needs human review - L2 group type interpretation
    # ALLINITC as ALLINITC,  # TODO: Human review - dimension mismatch with pycutest
    ALJAZZAF as ALJAZZAF,
    ALSOTAME as ALSOTAME,
    # ANTWERP as ANTWERP,  # TODO: needs human review - initial value calculation
    # AUG2D as AUG2D,  # TODO: needs human review - edge variable structure
    AVGASA as AVGASA,
    AVGASB as AVGASB,
    # AVION2 as AVION2,  # TODO: Human review - gradient discrepancies
    # BDRY2 as BDRY2,  # TODO: Human review - objective values don't match
    # BIGBANK as BIGBANK,  # TODO: Human review - objective values don't match
    BIGGSC4 as BIGGSC4,
    BT1 as BT1,
    BT2 as BT2,
    BT3 as BT3,
    BT4 as BT4,
    BT5 as BT5,
    BT6 as BT6,
    BT7 as BT7,
    BT8 as BT8,
    BT9 as BT9,
    BT10 as BT10,
    BT11 as BT11,
    BT12 as BT12,
    BT13 as BT13,
    BURKEHAN as BURKEHAN,
    BYRDSPHR as BYRDSPHR,
    CANTILVR as CANTILVR,
    CB2 as CB2,
    CB3 as CB3,
    CHACONN1 as CHACONN1,
    CHACONN2 as CHACONN2,
    # CHARDIS1 as CHARDIS1,  # TODO: Human review needed
    # CHARDIS12 as CHARDIS12,  # TODO: Human review needed
    CLEUVEN2 as CLEUVEN2,
    CLEUVEN3 as CLEUVEN3,
    CLEUVEN4 as CLEUVEN4,
    CLEUVEN5 as CLEUVEN5,
    CLEUVEN6 as CLEUVEN6,
    CLEUVEN7 as CLEUVEN7,
    # CLNLBEAM as CLNLBEAM,  # TODO: Dimension mismatch in constraints
    # CONCON as CONCON,  # TODO: Removed - automatic derivative mismatches
    constrained_minimisation_problems as constrained_minimisation_problems,
    COSHFUN as COSHFUN,
    # CRESC4 as CRESC4,  # TODO: Human review - complex crescent area formula
    CSFI1 as CSFI1,
    CSFI2 as CSFI2,
    DALE as DALE,  # TODO: Human review needed - see dale.py for details
    DALLASS as DALLASS,
    DECONVC as DECONVC,
    DEGENLPA as DEGENLPA,
    DEGENLPB as DEGENLPB,
    DEGENQP as DEGENQP,
    DEGENQPC as DEGENQPC,
    DEMBO7 as DEMBO7,
    DEMYMALO as DEMYMALO,
    DIPIGRI as DIPIGRI,
    # DISC2 as DISC2,  # TODO: Human review needed - see disc2.py for details
    # DIXCHLNG as DIXCHLNG,  # TODO: Human review needed - see dixchlng.py for details
    # DNIEPER as DNIEPER,  # TODO: Human review needed - see dnieper.py for details
    # DITTERT as DITTERT,  # TODO: Human review needed
    # DEGTRIDL as DEGTRIDL,  # TODO: Human review - causes segfault
    # DRUGDIS as DRUGDIS,  # TODO: Human review needed - see drugdis.py for details
    # DRUGDISE as DRUGDISE,  # TODO: Human review needed - see drugdise.py for details
    DTOC1L as DTOC1L,
    DTOC1NA as DTOC1NA,
    DTOC1NB as DTOC1NB,
    DTOC1NC as DTOC1NC,
    DTOC1ND as DTOC1ND,
    DTOC2 as DTOC2,
    # DTOC3 as DTOC3,  # Human review needed
    DTOC4 as DTOC4,
    DTOC5 as DTOC5,
    DTOC6 as DTOC6,
    # EG3 as EG3,  # TODO: Human review - large-scale problem causing test timeouts
    # EIGENACO as EIGENACO,  # TODO: Human review needed
    ELATTAR as ELATTAR,
    # EXTRASIM as EXTRASIM,  # TODO: Human review - pycutest timeout issue
    # ELEC as ELEC,  # TODO: Human review - numerical precision issue
    # EXPFITA as EXPFITA,  # TODO: Human review - fundamental formulation differences
    # EXPFITB as EXPFITB,  # TODO: Human review - fundamental formulation differences
    # EXPFITC as EXPFITC,  # TODO: Human review - fundamental formulation differences
    # FCCU as FCCU,  # TODO: Human review - objective value discrepancies
    # FEEDLOC as FEEDLOC,  # TODO: Human review - constraint dimension mismatch
    FLETCHER as FLETCHER,
    FLT as FLT,
    GIGOMEZ2 as GIGOMEZ2,
    HADAMARD as HADAMARD,
    HAGER1 as HAGER1,
    HAGER2 as HAGER2,
    # HAGER3 as HAGER3,  # TODO: HAGER3 needs human review - marked for future import
    HAGER4 as HAGER4,
    HAIFAL as HAIFAL,
    HAIFAM as HAIFAM,  # TODO: Human review needed - complex SIF structure
    HAIFAS as HAIFAS,
    # HIE1372D as HIE1372D,  # TODO: Human review - Jacobian mismatch
    HIMMELBC as HIMMELBC,
    HIMMELBD as HIMMELBD,
    HIMMELBE as HIMMELBE,
    # HIMMELP2 as HIMMELP2,  # TODO: Human review needed - OBNL element issues
    # HIMMELP3 as HIMMELP3,  # TODO: Human review needed - OBNL element issues
    # HIMMELP4 as HIMMELP4,  # TODO: Human review needed - OBNL element issues
    # HIMMELP5 as HIMMELP5,  # TODO: Human review needed - OBNL element issues
    # HIMMELP6 as HIMMELP6,  # TODO: Human review needed - OBNL element issues
    HS6 as HS6,
    HS7 as HS7,
    HS8 as HS8,
    HS9 as HS9,
    HS10 as HS10,
    HS11 as HS11,
    HS12 as HS12,
    HS13 as HS13,
    HS14 as HS14,
    HS15 as HS15,
    HS16 as HS16,
    HS17 as HS17,
    HS18 as HS18,
    HS19 as HS19,
    HS20 as HS20,
    HS21 as HS21,
    HS22 as HS22,
    HS23 as HS23,
    HS24 as HS24,
    HS26 as HS26,
    HS27 as HS27,
    HS28 as HS28,
    HS29 as HS29,
    HS30 as HS30,
    HS31 as HS31,
    HS32 as HS32,
    HS33 as HS33,
    HS34 as HS34,
    HS35 as HS35,
    HS36 as HS36,
    HS37 as HS37,
    HS39 as HS39,
    HS40 as HS40,
    HS41 as HS41,
    HS42 as HS42,
    HS43 as HS43,
    HS44 as HS44,
    HS46 as HS46,
    HS47 as HS47,
    HS48 as HS48,
    HS49 as HS49,
    HS50 as HS50,
    HS51 as HS51,
    HS52 as HS52,
    HS53 as HS53,
    HS54 as HS54,
    HS55 as HS55,
    HS56 as HS56,
    HS57 as HS57,
    # HS59 as HS59,  # TODO: Human review - objective function discrepancy
    HS60 as HS60,
    HS61 as HS61,
    HS62 as HS62,
    HS63 as HS63,
    HS64 as HS64,
    HS65 as HS65,
    HS66 as HS66,
    # HS67 as HS67,  # TODO: Human review - different SIF file version
    HS68 as HS68,
    HS69 as HS69,
    # HS70 as HS70,  # TODO: Human review - test failures
    HS71 as HS71,
    HS72 as HS72,
    HS73 as HS73,
    # HS74 as HS74,  # TODO: Human review - constraint Jacobian discrepancies
    # HS75 as HS75,  # TODO: Human review - same issues as HS74
    HS77 as HS77,
    HS78 as HS78,
    HS79 as HS79,
    HS80 as HS80,
    HS81 as HS81,
    HS83 as HS83,
    # HS84 as HS84,  # TODO: Human review - objective value discrepancy
    HS93 as HS93,
    # HS99 as HS99,  # TODO: Needs human review - complex recursive formulation
    HS100 as HS100,
    HS101 as HS101,
    HS102 as HS102,
    HS103 as HS103,
    HS104 as HS104,
    HS105 as HS105,
    HS106 as HS106,
    HS107 as HS107,
    HS108 as HS108,
    # HS109 as HS109,  # TODO: Human review needed - sign convention issues
    HS111 as HS111,
    HS112 as HS112,
    HS113 as HS113,
    HS114 as HS114,
    HS116 as HS116,
    HS117 as HS117,
    # HS118 as HS118,  # TODO: Human review - constraint Jacobian ordering mismatch
    HS119 as HS119,
    HYDROELL as HYDROELL,
    # JANNSON3 as JANNSON3,  # TODO: Human review - Jacobian tests hang
    JANNSON4 as JANNSON4,
    # KISSING as KISSING,  # TODO: Human review - runtime issue (5.37x)
    # KISSING2 as KISSING2,  # TODO: Human review needed
    # KIWCRESC as KIWCRESC,  # TODO: Human review - constraints differ by 2.0
    # KSIP as KSIP,  # TODO: Needs vectorization - dtype promotion errors
    # NOTE: LEUVEN1 removed - superseded by CLEUVEN series (incorrect/nonconvex)
    LISWET1 as LISWET1,
    LISWET2 as LISWET2,
    LISWET3 as LISWET3,
    LISWET4 as LISWET4,
    LISWET5 as LISWET5,
    LISWET6 as LISWET6,
    LISWET7 as LISWET7,
    LISWET8 as LISWET8,
    LISWET9 as LISWET9,
    LISWET10 as LISWET10,
    LISWET11 as LISWET11,
    LISWET12 as LISWET12,
    LOOTSMA as LOOTSMA,
    LUKVLE1 as LUKVLE1,
    LUKVLE2 as LUKVLE2,
    LUKVLE3 as LUKVLE3,
    # LUKVLE4 as LUKVLE4,  # Use LUKVLE4C instead
    # LUKVLE4C as LUKVLE4C,  # TODO: Human review - 3% numerical discrepancy
    LUKVLE5 as LUKVLE5,
    LUKVLE6 as LUKVLE6,
    LUKVLE7 as LUKVLE7,
    LUKVLE8 as LUKVLE8,
    # LUKVLE9 as LUKVLE9,  # TODO: Human review needed - Jacobian issues
    LUKVLE10 as LUKVLE10,
    LUKVLE11 as LUKVLE11,
    # LUKVLE12 as LUKVLE12,  # Has constraint function inconsistencies
    LUKVLE13 as LUKVLE13,
    LUKVLE14 as LUKVLE14,
    LUKVLE15 as LUKVLE15,
    LUKVLE16 as LUKVLE16,
    LUKVLE17 as LUKVLE17,
    LUKVLE18 as LUKVLE18,
    LUKVLI1 as LUKVLI1,
    LUKVLI2 as LUKVLI2,
    LUKVLI3 as LUKVLI3,
    # LUKVLI4 as LUKVLI4,  # Use LUKVLI4C instead
    # LUKVLI4C as LUKVLI4C,
    LUKVLI5 as LUKVLI5,
    LUKVLI6 as LUKVLI6,
    LUKVLI7 as LUKVLI7,
    LUKVLI8 as LUKVLI8,
    # LUKVLI9 as LUKVLI9,  # TODO: Human review needed - Jacobian issues
    LUKVLI10 as LUKVLI10,
    LUKVLI11 as LUKVLI11,
    # LUKVLI12 as LUKVLI12,  # Has constraint function inconsistencies
    LUKVLI13 as LUKVLI13,
    LUKVLI14 as LUKVLI14,
    LUKVLI15 as LUKVLI15,
    LUKVLI16 as LUKVLI16,
    LUKVLI17 as LUKVLI17,
    LUKVLI18 as LUKVLI18,
    MAKELA1 as MAKELA1,
    MAKELA2 as MAKELA2,
    MAKELA3 as MAKELA3,
    MAKELA4 as MAKELA4,
    MARATOS as MARATOS,
    MINMAXBD as MINMAXBD,
    MINMAXRB as MINMAXRB,
    MSS1 as MSS1,
    MSS2 as MSS2,
    MSS3 as MSS3,
    ODFITS as ODFITS,
    OET1 as OET1,
    OET2 as OET2,
    OET3 as OET3,
    OET4 as OET4,
    OET5 as OET5,
    OET6 as OET6,
    OET7 as OET7,
    OPTCDEG2 as OPTCDEG2,
    OPTCDEG3 as OPTCDEG3,
    OPTCNTRL as OPTCNTRL,
    OPTCTRL3 as OPTCTRL3,
    OPTCTRL6 as OPTCTRL6,
    OPTMASS as OPTMASS,
    OPTPRLOC as OPTPRLOC,
    # ORTHRDM2 as ORTHRDM2,  # TODO: Human review - singular Jacobian issues
    # ORTHRDS2 as ORTHRDS2,  # TODO: Human review - singular Jacobian issues
    ORTHRDS2C as ORTHRDS2C,
    # ORTHREGA as ORTHREGA,  # TODO: Human review - formulation differences
    ORTHREGB as ORTHREGB,
    ORTHREGC as ORTHREGC,
    ORTHREGD as ORTHREGD,
    ORTHREGE as ORTHREGE,
    ORTHREGF as ORTHREGF,
    ORTHRGDM as ORTHRGDM,
    ORTHRGDS as ORTHRGDS,
    PENTAGON as PENTAGON,
    POLAK1 as POLAK1,
    POLAK2 as POLAK2,
    POLAK3 as POLAK3,
    POLAK4 as POLAK4,
    POLAK5 as POLAK5,
    POLAK6 as POLAK6,
    # POLYGON as POLYGON,  # TODO: Human review - fixed variable conventions
    READING1 as READING1,
    READING2 as READING2,
    READING3 as READING3,
    READING4 as READING4,
    READING5 as READING5,
    # READING6 as READING6,  # TODO: Human review needed
    # Note: READING7 and READING8 exist but are not implemented due to a CUTEst bug:
    # the starting point is the solution too
    READING9 as READING9,
    ROCKET as ROCKET,
    # RDW2D51F as RDW2D51F,  # TODO: Human review needed
    # RDW2D51U as RDW2D51U,  # TODO: Human review needed - times out
    # RDW2D52B as RDW2D52B,  # TODO: Human review needed
    # RDW2D52F as RDW2D52F,  # TODO: Human review needed
    # RDW2D52U as RDW2D52U,  # TODO: Human review needed
    ROSEPETAL as ROSEPETAL,
    ROSEPETAL2 as ROSEPETAL2,
    S316_322 as S316_322,
    S365 as S365,
    S365MOD as S365MOD,
    # SARO as SARO,  # TODO: Requires DAE solver support in JAX
    SIMPLLPA as SIMPLLPA,
    SIMPLLPB as SIMPLLPB,
    # SINROSNB as SINROSNB,  # TODO: Human review - objective scaling issues
    SIPOW1 as SIPOW1,
    SIPOW2 as SIPOW2,
    # S277_280 as S277_280,  # Moved to unconstrained
    # TAX13322 as TAX13322,  # TODO: Human review - complex objective
    TENBARS1 as TENBARS1,
    TENBARS2 as TENBARS2,
    TENBARS3 as TENBARS3,
    TENBARS4 as TENBARS4,
    TRAINF as TRAINF,
    # TRAINH as TRAINH,  # TODO: Human review - constraints differ by ~0.0029
    TRO3X3 as TRO3X3,
    TRO4X4 as TRO4X4,
    TRO5X5 as TRO5X5,
    TRO6X2 as TRO6X2,
    TRO11X3 as TRO11X3,
    TRO21X5 as TRO21X5,
    TRO41X9 as TRO41X9,
    # SPIN2OP as SPIN2OP,  # TODO: Human review - constraint test failures
    # SPINOP as SPINOP,  # TODO: Human review - auxiliary variable constraint issues
    # STEENBRB as STEENBRB,  # TODO: Human review - gradient test failing
    # SIPOW3 as SIPOW3,  # TODO: Human review - constraint formulation issues
    # SIPOW4 as SIPOW4,  # TODO: Human review - constraint formulation issues
    # TENBARS4 as TENBARS4,  # TODO: Human review - pycutest Jacobian inconsistency
    # TRUSPYR1 as TRUSPYR1,  # TODO: Human review - complex constraint scaling issues
    # TRUSPYR2 as TRUSPYR2,  # TODO: Human review - test requested to be removed
    # VANDERM3 as VANDERM3,  # TODO: Human review - constraints mismatch
    # VANDERM4 as VANDERM4,  # TODO: Human review - constraints mismatch
    # TODO: TWIR problems need human review - complex trilinear constraint formulation
    # TWIRISM1 as TWIRISM1,
    # TWIRIMD1 as TWIRIMD1,
    # TWIRIBG1 as TWIRIBG1,
    ZECEVIC2 as ZECEVIC2,
    ZECEVIC3 as ZECEVIC3,
    ZECEVIC4 as ZECEVIC4,
)
from ._nonlinear_equations import (
    AIRCRFTA as AIRCRFTA,
    ARGAUSS as ARGAUSS,
    ARGLALE as ARGLALE,
    ARGLBLE as ARGLBLE,
    ARGLCLE as ARGLCLE,
    ARGTRIG as ARGTRIG,
    ARTIF as ARTIF,
    # TODO: Human review needed - constraint dimension mismatch
    # ARWHDNE as ARWHDNE,
    # TODO: Human review needed - pycutest has bugs for large rotation cameras
    # BA_L1 as BA_L1,
    BARDNE as BARDNE,
    BDVALUES as BDVALUES,
    # BDQRTICNE as BDQRTICNE,  # TODO: Human review needed
    BEALENE as BEALENE,
    BENNETT5 as BENNETT5,
    BIGGS6NE as BIGGS6NE,
    BOOTH as BOOTH,
    BOX3NE as BOX3NE,
    BOXBOD as BOXBOD,
    BRATU2DT as BRATU2DT,
    # BROWNALE as BROWNALE,  # TODO: Human review needed - Jacobian precision issues
    BROWNBSNE as BROWNBSNE,
    BROWNDENE as BROWNDENE,
    # CERI651A as CERI651A,  # TODO: Jacobian precision - max diff 0.000865
    # CERI651B as CERI651B,  # TODO: Jacobian precision - max diff 0.000100
    CERI651C as CERI651C,
    # CERI651D as CERI651D,  # TODO: Jacobian precision - max diff 0.000053
    # CERI651E as CERI651E,  # TODO: Jacobian precision - max diff 0.000053
    # CHAINWOONE as CHAINWOONE,  # TODO: Human review - constraint values mismatch
    CHANDHEQ as CHANDHEQ,
    # CHANNEL as CHANNEL,  # TODO: Human review needed
    CHEBYQADNE as CHEBYQADNE,
    CLUSTER as CLUSTER,
    # COATINGNE as COATINGNE,  # TODO: Human review - formulation differences
    COOLHANS as COOLHANS,
    # CHNRSBNE as CHNRSBNE,  # TODO: Human review needed
    # CHNRSNBMNE as CHNRSNBMNE,  # TODO: Human review needed
    # CUBENE as CUBENE,  # TODO: Human review - constraint and Jacobian mismatch
    CYCLIC3 as CYCLIC3,
    CYCLOOCF as CYCLOOCF,
    CYCLOOCT as CYCLOOCT,
    DANIWOOD as DANIWOOD,
    DECONVBNE as DECONVBNE,
    DECONVNE as DECONVNE,
    DENSCHNBNE as DENSCHNBNE,
    DENSCHNCNE as DENSCHNCNE,
    DENSCHNDNE as DENSCHNDNE,
    DENSCHNENE as DENSCHNENE,
    DENSCHNFNE as DENSCHNFNE,
    DEVGLA1NE as DEVGLA1NE,
    DEVGLA2NE as DEVGLA2NE,
    DMN15102 as DMN15102,
    DMN15103 as DMN15103,
    # DMN15332 as DMN15332,  # TODO: Human review needed - Jacobian precision issues
    # DMN15333 as DMN15333,  # TODO: Human review needed - Jacobian precision issues
    # DMN37142 as DMN37142,  # TODO: Human review needed - Jacobian precision issues
    # DMN37143 as DMN37143,  # TODO: Human review needed - Jacobian precision issues
    # BROYDN3D as BROYDN3D,  # TODO: Human review needed - constraint values mismatch
    # BROYDNBD as BROYDNBD,  # TODO: Human review needed - systematic differences
    # BRYBNDNE as BRYBNDNE,  # TODO: Human review needed - constraint values mismatch
    DRCAVTY1 as DRCAVTY1,
    DRCAVTY2 as DRCAVTY2,
    DRCAVTY3 as DRCAVTY3,
    ECKERLE4 as ECKERLE4,
    EGGCRATENE as EGGCRATENE,
    # EIGENA as EIGENA,  # TODO: Human review needed
    # EIGENAU as EIGENAU,  # TODO: Human review needed
    ELATVIDUNE as ELATVIDUNE,
    ENGVAL2NE as ENGVAL2NE,
    ENSO as ENSO,
    ERRINROSNE as ERRINROSNE,
    ERRINRSMNE as ERRINRSMNE,
    EXP2NE as EXP2NE,
    EXPFITNE as EXPFITNE,
    EXTROSNBNE as EXTROSNBNE,
    FBRAIN as FBRAIN,
    FBRAIN2 as FBRAIN2,
    FBRAIN2NE as FBRAIN2NE,
    FBRAIN3 as FBRAIN3,
    FBRAINNE as FBRAINNE,
    # FLOSP2HH as FLOSP2HH,  # TODO: Human review needed - CONSTANTS section
    # FLOSP2HL as FLOSP2HL,  # TODO: Human review needed - CONSTANTS section
    # FLOSP2HM as FLOSP2HM,  # TODO: Human review needed - CONSTANTS section
    # FLOSP2TH as FLOSP2TH,  # TODO: Human review needed - CONSTANTS section
    # FLOSP2TL as FLOSP2TL,  # TODO: Human review needed - CONSTANTS section
    # FLOSP2TM as FLOSP2TM,  # TODO: Human review needed - CONSTANTS section
    FREURONE as FREURONE,
    GENROSEBNE as GENROSEBNE,
    GENROSENE as GENROSENE,
    GOTTFR as GOTTFR,
    GULFNE as GULFNE,
    HATFLDANE as HATFLDANE,
    HATFLDBNE as HATFLDBNE,
    HATFLDCNE as HATFLDCNE,
    HATFLDDNE as HATFLDDNE,
    HATFLDENE as HATFLDENE,
    HATFLDF as HATFLDF,
    HATFLDFLNE as HATFLDFLNE,
    HATFLDG as HATFLDG,
    HEART6 as HEART6,
    HEART8 as HEART8,
    HELIXNE as HELIXNE,
    HIMMELBA as HIMMELBA,
    HIMMELBFNE as HIMMELBFNE,
    HS1NE as HS1NE,
    HS2NE as HS2NE,
    HS25NE as HS25NE,
    # HYDCAR6 as HYDCAR6,  # TODO: Human review needed
    HYPCIR as HYPCIR,
    INTEGREQ as INTEGREQ,
    INTEQNE as INTEQNE,
    JENSMPNE as JENSMPNE,
    JUDGENE as JUDGENE,
    KIRBY2 as KIRBY2,
    KOEBHELBNE as KOEBHELBNE,
    KOWOSBNE as KOWOSBNE,
    KSS as KSS,
    # KTMODEL as KTMODEL,  # TODO: Human review - multiple test failures
    LANCZOS1 as LANCZOS1,
    LANCZOS2 as LANCZOS2,
    LANCZOS3 as LANCZOS3,
    LEVYMONE as LEVYMONE,
    LEVYMONE5 as LEVYMONE5,
    LEVYMONE6 as LEVYMONE6,
    LEVYMONE7 as LEVYMONE7,
    LEVYMONE8 as LEVYMONE8,
    LEVYMONE9 as LEVYMONE9,
    LEVYMONE10 as LEVYMONE10,
    LIARWHDNE as LIARWHDNE,
    # LINVERSENE as LINVERSENE,  # TODO: Human review - timeout and scaling issues
    LUKSAN11 as LUKSAN11,
    LUKSAN12 as LUKSAN12,
    LUKSAN13 as LUKSAN13,
    LUKSAN14 as LUKSAN14,
    LUKSAN15 as LUKSAN15,
    LUKSAN16 as LUKSAN16,
    LUKSAN17 as LUKSAN17,
    LUKSAN21 as LUKSAN21,
    LUKSAN22 as LUKSAN22,
    MANCINONE as MANCINONE,
    MEYER3NE as MEYER3NE,
    MGH09 as MGH09,
    MGH10 as MGH10,
    MGH10S as MGH10S,
    MGH17 as MGH17,
    MGH17S as MGH17S,
    MISRA1D as MISRA1D,
    # MODBEALENE as MODBEALENE,  # TODO: Human review - constraint ordering issues
    # MOREBVNE as MOREBVNE,  # TODO: Human review - SIF file bug on line 64
    MSQRTA as MSQRTA,
    MSQRTB as MSQRTB,
    # MUONSINE as MUONSINE,  # TODO: Human review - hardcoded data values
    NONDIANE as NONDIANE,
    nonlinear_equations_problems as nonlinear_equations_problems,
    # NONMSQRTNE as NONMSQRTNE,  # TODO: Human review - element structure
    NONSCOMPNE as NONSCOMPNE,
    OSCIGRNE as OSCIGRNE,
    OSCIPANE as OSCIPANE,
    PALMER1ANE as PALMER1ANE,
    PALMER1BNE as PALMER1BNE,
    PALMER1ENE as PALMER1ENE,
    PALMER1NE as PALMER1NE,
    PALMER2ANE as PALMER2ANE,
    PALMER2BNE as PALMER2BNE,
    PALMER2ENE as PALMER2ENE,
    PALMER2NE as PALMER2NE,
    PALMER3ANE as PALMER3ANE,
    PALMER3BNE as PALMER3BNE,
    PALMER3ENE as PALMER3ENE,
    PALMER3NE as PALMER3NE,
    PALMER4ANE as PALMER4ANE,
    PALMER4BNE as PALMER4BNE,
    PALMER4ENE as PALMER4ENE,
    PALMER4NE as PALMER4NE,
    # PALMER5ANE as PALMER5ANE,  # TODO: Fix Chebyshev polynomial calculation
    PALMER5BNE as PALMER5BNE,
    # PALMER5ENE as PALMER5ENE,  # TODO: Human review - numerical precision
    PALMER6ANE as PALMER6ANE,
    PALMER6ENE as PALMER6ENE,
    PALMER7ANE as PALMER7ANE,
    PALMER7ENE as PALMER7ENE,
    PALMER8ANE as PALMER8ANE,
    PALMER8ENE as PALMER8ENE,
    PFIT1 as PFIT1,
    PFIT2 as PFIT2,
    PFIT3 as PFIT3,
    PFIT4 as PFIT4,
    POWELLBS as POWELLBS,
    POWELLSE as POWELLSE,
    POWELLSQ as POWELLSQ,
    POWERSUMNE as POWERSUMNE,
    RAT42 as RAT42,
    RAT43 as RAT43,
<<<<<<< HEAD
    S308NE as S308NE,
=======
    RECIPE as RECIPE,
    REPEAT as REPEAT,
>>>>>>> b40f2f59
    # RES as RES,  # TODO: Human review needed - mixed constraint types
    SANTA as SANTA,
    SINVALNE as SINVALNE,
    SPIN as SPIN,
    # SPIN2 as SPIN2,  # TODO: Human review - constraint test failures
    # SSBRYBNDNE as SSBRYBNDNE,  # TODO: Human review needed - complex element structure
    TENFOLDTR as TENFOLDTR,
    TRIGON1NE as TRIGON1NE,
    # TRIGON2NE as TRIGON2NE,  # TODO: Human review - Jacobian tolerance 1.26e-05
    VANDANIUMS as VANDANIUMS,
    VARDIMNE as VARDIMNE,
    VESUVIA as VESUVIA,
    VESUVIO as VESUVIO,
    VESUVIOU as VESUVIOU,
    VIBRBEAMNE as VIBRBEAMNE,
    YATP1CNE as YATP1CNE,
    YATP1NE as YATP1NE,
)

# YATP2CNE as YATP2CNE,  # TODO: Human review - constraint ordering mismatch
# YATP2SQ as YATP2SQ,  # TODO: Human review - constraint ordering mismatch
# VANDERM1 as VANDERM1,  # TODO: Human review - mixed constraint types
# VANDERM2 as VANDERM2,  # TODO: Human review - mixed constraint types
from ._quadratic_problems import (
    A0ENDNDL as A0ENDNDL,
    A0ENINDL as A0ENINDL,
    A0ENSNDL as A0ENSNDL,
    A0ESDNDL as A0ESDNDL,
    A0ESINDL as A0ESINDL,
    A0ESSNDL as A0ESSNDL,
    A0NNDNDL as A0NNDNDL,
    A0NNDNIL as A0NNDNIL,
    A0NNDNSL as A0NNDNSL,
    A0NNSNSL as A0NNSNSL,
    A0NSDSDL as A0NSDSDL,
    A0NSDSDS as A0NSDSDS,
    A0NSDSIL as A0NSDSIL,
    A0NSDSSL as A0NSDSSL,
    A0NSSSSL as A0NSSSSL,
    bounded_quadratic_problems as bounded_quadratic_problems,
    # CHENHARK as CHENHARK,  # TODO: Human review needed - see file
    CMPC1 as CMPC1,
    CMPC2 as CMPC2,
    CMPC3 as CMPC3,
    CMPC4 as CMPC4,
    CMPC5 as CMPC5,
    CMPC6 as CMPC6,
    # CMPC7 as CMPC7,  # TODO: Human review
    CMPC8 as CMPC8,
    # CMPC9 as CMPC9,  # TODO: Human review
    CMPC10 as CMPC10,
    # CMPC11 as CMPC11,  # TODO: Human review
    CMPC12 as CMPC12,
    # CMPC13 as CMPC13,  # TODO: Human review
    # CMPC14 as CMPC14,  # TODO: Human review
    CMPC15 as CMPC15,
    # CMPC16 as CMPC16,  # TODO: Human review
    constrained_quadratic_problems as constrained_quadratic_problems,
    CVXBQP1 as CVXBQP1,
    CVXQP1 as CVXQP1,
    CVXQP2 as CVXQP2,
    CVXQP3 as CVXQP3,
    DUAL1 as DUAL1,
    DUAL2 as DUAL2,
    DUAL3 as DUAL3,
    DUAL4 as DUAL4,
    DUALC1 as DUALC1,
    DUALC2 as DUALC2,
    DUALC5 as DUALC5,
    DUALC8 as DUALC8,
    # EIGENA2 as EIGENA2,  # TODO: Human review needed
    # GMNCASE1 as GMNCASE1,  # TODO: Human review needed - constraint ordering
    GOULDQP1 as GOULDQP1,
    GOULDQP2 as GOULDQP2,
    GOULDQP3 as GOULDQP3,
    HATFLDH as HATFLDH,
    HS44NEW as HS44NEW,
    HS76 as HS76,
    # MOSARQP1 as MOSARQP1,  # TODO: Human review needed - objective/constraint issues
    # MOSARQP2 as MOSARQP2,  # TODO: Human review needed - objective/constraint issues
    NASH as NASH,
    NCVXBQP1 as NCVXBQP1,
    NCVXBQP2 as NCVXBQP2,
    NCVXBQP3 as NCVXBQP3,
    NCVXQP1 as NCVXQP1,
    NCVXQP2 as NCVXQP2,
    NCVXQP3 as NCVXQP3,
    NCVXQP4 as NCVXQP4,
    NCVXQP5 as NCVXQP5,
    NCVXQP6 as NCVXQP6,
    NCVXQP7 as NCVXQP7,
    NCVXQP8 as NCVXQP8,
    NCVXQP9 as NCVXQP9,
    QPBAND as QPBAND,
    QPNBAND as QPNBAND,
    # QPNBLEND as QPNBLEND,  # TODO: Human review - complex constraint matrix
    # QPNBOEI1 as QPNBOEI1,  # TODO: Human review - Boeing routing constraints
    # QPNBOEI2 as QPNBOEI2,  # TODO: Human review - Boeing routing constraints
    # QPNSTAIR as QPNSTAIR,  # TODO: Human review - complex constraint dimensions
    quadratic_problems as quadratic_problems,
    # S268 as S268,  # TODO: Human review needed - Complex SIF syntax
    TABLE1 as TABLE1,
    TABLE3 as TABLE3,
    TABLE6 as TABLE6,
    TABLE7 as TABLE7,
    TABLE8 as TABLE8,
    TAME as TAME,
    # TORSIOND as TORSIOND,  # TODO: Human review - objective mismatch with pycutest
    YAO as YAO,
)

# VANDERM3 as VANDERM3,  # TODO: Human review needed - originally had issues
# VANDERM4 as VANDERM4,  # TODO: Human review needed - originally had issues
from ._unconstrained_minimisation import (
    AKIVA as AKIVA,
    ALLINITU as ALLINITU,
    ARGLINA as ARGLINA,
    ARGLINB as ARGLINB,
    ARGLINC as ARGLINC,
    ARGTRIGLS as ARGTRIGLS,
    ARWHEAD as ARWHEAD,
    # BA_L1LS as BA_L1LS,  # TODO: BA_L family needs human review - removed from imports
    # BA_L1SPLS as BA_L1SPLS,  # TODO: BA_L family needs human review
    BARD as BARD,
    BDQRTIC as BDQRTIC,
    BEALE as BEALE,
    BENNETT5LS as BENNETT5LS,
    BIGGS6 as BIGGS6,
    BOX as BOX,
    BOX3 as BOX3,
    BOXBODLS as BOXBODLS,
    # BOXPOWER as BOXPOWER,  # TODO: Human review - minor gradient discrepancy
    # BRATU1D as BRATU1D,  # TODO: Human review needed - see file
    # BRKMCC as BRKMCC,  # TODO: Human review - significant discrepancies
    # BROWNAL as BROWNAL,  # TODO: Human review - small Hessian discrepancies
    BROWNBS as BROWNBS,
    BROWNDEN as BROWNDEN,
    BROYDN3DLS as BROYDN3DLS,
    BROYDN7D as BROYDN7D,
    # BROYDNBDLS as BROYDNBDLS,  # TODO: Gradient test fails - needs human review
    # BRYBND as BRYBND,  # TODO: Gradient test fails - needs human review
    # CERI651ALS as CERI651ALS,  # TODO: Numerical overflow
    # CERI651BLS as CERI651BLS,  # TODO: Numerical overflow
    # CERI651CLS as CERI651CLS,  # TODO: Numerical overflow
    # CERI651DLS as CERI651DLS,  # TODO: Numerical overflow
    # CERI651ELS as CERI651ELS,  # TODO: Numerical overflow
    CHAINWOO as CHAINWOO,
    CHNROSNB as CHNROSNB,
    CHNRSNBM as CHNRSNBM,
    # CHWIRUT1 as CHWIRUT1,  # TODO: needs external data file
    CHWIRUT1LS as CHWIRUT1LS,
    # CHWIRUT2 as CHWIRUT2,  # TODO: needs implementation with 54 data points
    CHWIRUT2LS as CHWIRUT2LS,
    CLIFF as CLIFF,
    CLUSTERLS as CLUSTERLS,
    COATING as COATING,
    COOLHANSLS as COOLHANSLS,
    COSINE as COSINE,
    CRAGGLVY as CRAGGLVY,
    CUBE as CUBE,
    CURLY10 as CURLY10,
    CURLY20 as CURLY20,
    CURLY30 as CURLY30,
    CYCLIC3LS as CYCLIC3LS,
    CYCLOOCFLS as CYCLOOCFLS,
    DANIWOODLS as DANIWOODLS,
    DENSCHNA as DENSCHNA,
    DENSCHNB as DENSCHNB,
    DENSCHNC as DENSCHNC,
    DENSCHND as DENSCHND,
    DENSCHNE as DENSCHNE,
    DENSCHNF as DENSCHNF,
    DEVGLA1 as DEVGLA1,
    DEVGLA2 as DEVGLA2,
    # DMN15332LS as DMN15332LS,  # TODO: Human review - gradient precision
    # DMN15333LS as DMN15333LS,  # TODO: Human review - gradient precision
    # DMN37142LS as DMN37142LS,  # TODO: Human review - gradient precision
    # DMN37143LS as DMN37143LS,  # TODO: Human review - gradient precision
    # DIAMON3DLS as DIAMON3DLS,  # TODO: Human review needed - see file
    DIXMAANA1 as DIXMAANA1,
    DIXMAANB as DIXMAANB,
    DIXMAANC as DIXMAANC,
    DIXMAAND as DIXMAAND,
    DIXMAANE1 as DIXMAANE1,
    DIXMAANF as DIXMAANF,
    DIXMAANG as DIXMAANG,
    DIXMAANH as DIXMAANH,
    DIXMAANI1 as DIXMAANI1,
    DIXMAANJ as DIXMAANJ,
    DIXMAANK as DIXMAANK,
    DIXMAANL as DIXMAANL,
    DIXMAANM1 as DIXMAANM1,
    DIXMAANN as DIXMAANN,
    DIXMAANO as DIXMAANO,
    DIXMAANP as DIXMAANP,
    DIXON3DQ as DIXON3DQ,
    DJTL as DJTL,
    DMN15102LS as DMN15102LS,
    DMN15103LS as DMN15103LS,
    DQDRTIC as DQDRTIC,
    DQRTIC as DQRTIC,
    DRCAV1LQ as DRCAV1LQ,
    DRCAV2LQ as DRCAV2LQ,
    DRCAV3LQ as DRCAV3LQ,
    ECKERLE4LS as ECKERLE4LS,
    EDENSCH as EDENSCH,
    EG2 as EG2,
    EGGCRATE as EGGCRATE,
    EIGENALS as EIGENALS,
    EIGENBLS as EIGENBLS,
    EIGENCLS as EIGENCLS,
    ELATVIDU as ELATVIDU,
    ENGVAL1 as ENGVAL1,
    ENGVAL2 as ENGVAL2,
    # ENSOLS as ENSOLS,  # TODO: Human review - significant discrepancies
    ERRINROS as ERRINROS,
    # ERRINRSM as ERRINRSM,  # TODO: Human review - significant discrepancies
    EXP2 as EXP2,
    EXPFIT as EXPFIT,
    # EXTROSNB as EXTROSNB,  # TODO: Human review - objective/gradient discrepancies
    FBRAIN3LS as FBRAIN3LS,
    FLETBV3M as FLETBV3M,
    FLETCBV2 as FLETCBV2,
    FLETCBV3 as FLETCBV3,
    # FLETCHBV as FLETCHBV,  # TODO: Human review - objective/gradient discrepancies
    FLETCHCR as FLETCHCR,
    FMINSRF2 as FMINSRF2,
    FMINSURF as FMINSURF,
    # FREURONE as FREURONE,  # TODO: Human review - miscategorized (constrained)
    FREUROTH as FREUROTH,
    # GAUSS1LS as GAUSS1LS,  # TODO: Human review - issues reported by user
    # GAUSS2LS as GAUSS2LS,  # TODO: Human review - issues reported by user
    # GAUSS3LS as GAUSS3LS,  # TODO: Human review - issues reported by user
    GAUSSIAN as GAUSSIAN,
    # GBRAINLS as GBRAINLS,  # TODO: Human review - complex data dependencies
    GENHUMPS as GENHUMPS,
    GENROSE as GENROSE,
    GROWTHLS as GROWTHLS,
    # GULF as GULF,  # TODO: Human review - issues reported by user
    HAHN1LS as HAHN1LS,
    HAIRY as HAIRY,
    HATFLDD as HATFLDD,
    HATFLDE as HATFLDE,
    HATFLDFL as HATFLDFL,
    HATFLDFLS as HATFLDFLS,
    # HATFLDGLS as HATFLDGLS,  # TODO: PyCUTEst L2 group bug
    HEART6LS as HEART6LS,
    HEART8LS as HEART8LS,
    HELIX as HELIX,
    # HIELOW as HIELOW,  # TODO: Human review - significant discrepancies
    HILBERTA as HILBERTA,
    HILBERTB as HILBERTB,
    # HIMMELBB as HIMMELBB,  # TODO: needs human review - Hessian issues
    HIMMELBCLS as HIMMELBCLS,
    # HIMMELBF as HIMMELBF,  # TODO: needs human review - Hessian issues
    HIMMELBG as HIMMELBG,
    HIMMELBH as HIMMELBH,
    HUMPS as HUMPS,
    INDEF as INDEF,
    INDEFM as INDEFM,
    INTEQNELS as INTEQNELS,
    JENSMP as JENSMP,
    JUDGE as JUDGE,
    KIRBY2LS as KIRBY2LS,
    KOWOSB as KOWOSB,
    # KSSLS as KSSLS,  # TODO: Human review - significant obj/grad discrepancies
    LANCZOS1LS as LANCZOS1LS,
    LANCZOS2LS as LANCZOS2LS,
    LIARWHD as LIARWHD,
    LOGHAIRY as LOGHAIRY,
    LSC1LS as LSC1LS,
    LSC2LS as LSC2LS,
    LUKSAN11LS as LUKSAN11LS,
    LUKSAN12LS as LUKSAN12LS,
    LUKSAN13LS as LUKSAN13LS,
    LUKSAN14LS as LUKSAN14LS,
    LUKSAN15LS as LUKSAN15LS,
    LUKSAN16LS as LUKSAN16LS,
    LUKSAN17LS as LUKSAN17LS,
    LUKSAN21LS as LUKSAN21LS,
    # LUKSAN22LS as LUKSAN22LS,  # TODO: Human review needed - gradient issues
    # MANCINO as MANCINO,  # TODO: Human review - significant discrepancies in all
    MARATOSB as MARATOSB,
    MEXHAT as MEXHAT,
    MGH09LS as MGH09LS,
    MGH10LS as MGH10LS,
    MGH10SLS as MGH10SLS,
    MGH17LS as MGH17LS,
    MGH17SLS as MGH17SLS,
    # MOREBV as MOREBV,  # TODO: Human review - minor gradient precision differences
    # MODBEALE as MODBEALE,  # TODO: Human review - SCALE interpretation issue
    # NCB20 as NCB20,  # TODO: Human review needed - test failures
    # NCB20B as NCB20B,  # TODO: Human review needed
    # NONDIA as NONDIA,  # TODO: Human review needed - SCALE interpretation issue
    NONCVXU2 as NONCVXU2,
    NONCVXUN as NONCVXUN,
    NONDQUAR as NONDQUAR,
    NONMSQRT as NONMSQRT,
    OSBORNEA as OSBORNEA,
    # OSBORNEB as OSBORNEB,  # TODO: Human review - objective discrepancy
    PALMER1C as PALMER1C,
    PALMER1D as PALMER1D,
    PALMER2C as PALMER2C,
    PALMER3C as PALMER3C,
    PALMER4C as PALMER4C,
    PALMER5C as PALMER5C,
    PALMER5D as PALMER5D,
    PALMER6C as PALMER6C,
    PALMER7C as PALMER7C,
    PALMER8C as PALMER8C,
    # PENALTY1 as PENALTY1,  # TODO: Human review - minor numerical precision issues
    # PENALTY2 as PENALTY2,  # TODO: Human review - SCALE factor issue
    PENALTY3 as PENALTY3,
    POWER as POWER,
    POWERSUM as POWERSUM,
    # POWELLSG as POWELLSG,  # TODO: Human review - objective off by factor of 4.15
    PRICE3 as PRICE3,
    PRICE4 as PRICE4,
    QUARTC as QUARTC,
    RAT42LS as RAT42LS,
    RAT43LS as RAT43LS,
    # RECIPELS as RECIPELS,  # TODO: Human review - timeout on simple 3-var problem
    ROSENBR as ROSENBR,
    ROSZMAN1LS as ROSZMAN1LS,
    # S277_280 as S277_280,  # Moved to bounded
    S308 as S308,
    # SCOSINE as SCOSINE,  # TODO: Human review needed
    SBRYBND as SBRYBND,
    # SCHMVETT as SCHMVETT,  # TODO: Human review - Hessian NaN issue
    # SENSORS as SENSORS,  # TODO: Human review - pycutest compatibility issues
    # SINQUAD as SINQUAD,  # TODO: Human review - Complex SIF group structure
    SCURLY10 as SCURLY10,
    SCURLY20 as SCURLY20,
    SCURLY30 as SCURLY30,
    # SINEVAL as SINEVAL,  # TODO: Human review - Complex SCALE parameter
    # SINEALI as SINEALI,  # TODO: Human review - Should be in bounded module
    SISSER as SISSER,
    SNAIL as SNAIL,
    SPARSINE as SPARSINE,
    # SPARSQUR as SPARSQUR,  # TODO: Human review - Hessian tests timeout
    # SSCOSINE as SSCOSINE,  # TODO: Human review needed
    SPIN2LS as SPIN2LS,
    SROSENBR as SROSENBR,
    # SPINLS as SPINLS,  # TODO: Human review - gradient/Hessian issues
    # SPMSRTLS as SPMSRTLS,  # TODO: Human review - complex matrix multiplication
    TENFOLDTRLS as TENFOLDTRLS,
    # TOINTGOR as TOINTGOR,  # TODO: Human review - runtime test fails
    TOINTGSS as TOINTGSS,
    # TOINTPSP as TOINTPSP,  # TODO: Human review - gradient test fails
    # TQUARTIC as TQUARTIC,  # TODO: Human review - objective calculation incorrect
    TRIGON1 as TRIGON1,
    # TRIGON2 as TRIGON2,  # TODO: Human review - Hessian test fails
    unconstrained_minimisation_problems as unconstrained_minimisation_problems,
    VANDANMSLS as VANDANMSLS,
    VARDIM as VARDIM,
    # VAREIGVL as VAREIGVL,  # TODO: Human review - matrix computation discrepancy
    VESUVIALS as VESUVIALS,
    VESUVIOLS as VESUVIOLS,
    VESUVIOULS as VESUVIOULS,
    VIBRBEAM as VIBRBEAM,
    # WATSON as WATSON,  # TODO: Human review - Hessian computation issues
    WAYSEA1 as WAYSEA1,
    WAYSEA2 as WAYSEA2,
    WOODS as WOODS,
    YATP1CLS as YATP1CLS,
    YATP1LS as YATP1LS,
    YATP2CLS as YATP2CLS,
    # YATP2LS as YATP2LS,  # TODO: Human review - Hessian test failures
    ZANGWIL2 as ZANGWIL2,
)


problems_dict = {
    "A0ENDNDL": A0ENDNDL(),
    "A0ENINDL": A0ENINDL(),
    "A0ENSNDL": A0ENSNDL(),
    "A0ESDNDL": A0ESDNDL(),
    "A0ESINDL": A0ESINDL(),
    "A0ESSNDL": A0ESSNDL(),
    "A0NNDNDL": A0NNDNDL(),
    "A0NNDNIL": A0NNDNIL(),
    "A0NNDNSL": A0NNDNSL(),
    "A0NNSNSL": A0NNSNSL(),
    "A0NSDSDL": A0NSDSDL(),
    "A0NSDSDS": A0NSDSDS(),
    "A0NSDSIL": A0NSDSIL(),
    "A0NSDSSL": A0NSDSSL(),
    "A0NSSSSL": A0NSSSSL(),
    # "ACOPP14": ACOPP14(),  # TODO: needs human review - complex AC OPF formulation
    # "AIRPORT": AIRPORT(),  # TODO: Human review - constraints don't match pycutest
    # "ALLINITA": ALLINITA(),  # TODO: needs human review
    # "ALLINITC": ALLINITC(),  # Human review needed - dimension mismatch
    "ALJAZZAF": ALJAZZAF(),
    "ALSOTAME": ALSOTAME(),
    "TRO3X3": TRO3X3(),
    "TRO4X4": TRO4X4(),
    "TRO5X5": TRO5X5(),
    "TRO6X2": TRO6X2(),
    "TRO11X3": TRO11X3(),
    "TRO21X5": TRO21X5(),
    "TRO41X9": TRO41X9(),
    "TRAINF": TRAINF(),
    # "TRAINH": TRAINH(),  # TODO: Human review - constraints differ by ~0.0029
    # "ANTWERP": ANTWERP(),  # TODO: needs human review
    # "BDRY2": BDRY2(),  # TODO: Human review - objective values don't match
    # "BIGBANK": BIGBANK(),  # TODO: Human review - objective values don't match
    "BIGGSC4": BIGGSC4(),
    "CMPC1": CMPC1(),
    "CMPC2": CMPC2(),
    "CMPC3": CMPC3(),
    "CMPC4": CMPC4(),
    "CMPC5": CMPC5(),
    "CMPC6": CMPC6(),
    # "CMPC7": CMPC7(),  # TODO: Human review
    "CMPC8": CMPC8(),
    # "CMPC9": CMPC9(),  # TODO: Human review
    "CMPC10": CMPC10(),
    # "CMPC11": CMPC11(),  # TODO: Human review
    "CMPC12": CMPC12(),
    # "CMPC13": CMPC13(),  # TODO: Human review
    # "CMPC14": CMPC14(),  # TODO: Human review
    "CMPC15": CMPC15(),
    # "CMPC16": CMPC16(),  # TODO: Human review
    "BOOTH": BOOTH(),
    "BURKEHAN": BURKEHAN(),
    "BYRDSPHR": BYRDSPHR(),
    "CANTILVR": CANTILVR(),
    "CB2": CB2(),
    "CB3": CB3(),
    "CHACONN1": CHACONN1(),
    "CHACONN2": CHACONN2(),
    # "CHARDIS1": CHARDIS1(),  # TODO: Human review needed
    # "CHARDIS12": CHARDIS12(),  # TODO: Human review needed
    "CLEUVEN2": CLEUVEN2(),
    "CLEUVEN3": CLEUVEN3(),
    "CLEUVEN4": CLEUVEN4(),
    "CLEUVEN5": CLEUVEN5(),
    "CLEUVEN6": CLEUVEN6(),
    "CLEUVEN7": CLEUVEN7(),
    # "CLNLBEAM": CLNLBEAM(),  # TODO: Dimension mismatch in constraints
    "HS1": HS1(),
    "HS2": HS2(),
    "HS3": HS3(),
    "HS4": HS4(),
    "HS5": HS5(),
    "HS6": HS6(),
    "HS7": HS7(),
    "HS8": HS8(),
    "HS9": HS9(),
    "HS10": HS10(),
    "HS11": HS11(),
    "HS12": HS12(),
    "HS13": HS13(),
    "HS14": HS14(),
    "HS15": HS15(),
    "HS16": HS16(),
    "HS17": HS17(),
    "HS18": HS18(),
    "HS19": HS19(),
    "HS20": HS20(),
    "HS21": HS21(),
    "HS22": HS22(),
    "HS23": HS23(),
    "HS24": HS24(),
    "HS25": HS25(),
    "HS26": HS26(),
    "HS27": HS27(),
    "HS28": HS28(),
    "HS29": HS29(),
    "HS30": HS30(),
    "HS31": HS31(),
    "HS32": HS32(),
    "HS33": HS33(),
    "HS34": HS34(),
    "HS35": HS35(),
    "HS36": HS36(),
    "HS37": HS37(),
    "HS38": HS38(),
    "HS39": HS39(),
    "HS40": HS40(),
    "HS41": HS41(),
    "HS42": HS42(),
    "HS43": HS43(),
    "HS44": HS44(),
    "HS45": HS45(),
    "HS46": HS46(),
    "HS47": HS47(),
    "HS48": HS48(),
    "HS49": HS49(),
    "HS50": HS50(),
    "HS51": HS51(),
    "HS52": HS52(),
    "HS53": HS53(),
    "HS54": HS54(),
    "HS55": HS55(),
    "HS56": HS56(),
    "HS57": HS57(),
    # "HS59": HS59(),  # TODO: Human review - objective function discrepancy
    "HS60": HS60(),
    "HS61": HS61(),
    "HS62": HS62(),
    "HS63": HS63(),
    "HS64": HS64(),
    "HS65": HS65(),
    "HS66": HS66(),
    # "HS67": HS67(),  # TODO: Human review - different SIF file version
    "HS68": HS68(),
    "HS69": HS69(),
    "HS71": HS71(),
    "HS72": HS72(),
    "HS73": HS73(),
    # "HS74": HS74(),  # TODO: Human review - constraint Jacobian issues
    # "HS75": HS75(),  # TODO: Human review - same issues as HS74
    "HS76": HS76(),
    "HS77": HS77(),
    "HS78": HS78(),
    "HS79": HS79(),
    "HS80": HS80(),
    "HS81": HS81(),
    "HS83": HS83(),
    "HS93": HS93(),
    # "HS99": HS99(),  # TODO: Needs human review - complex recursive formulation
    "HS100": HS100(),
    "HS101": HS101(),
    "HS102": HS102(),
    "HS103": HS103(),
    "HS104": HS104(),
    "HS105": HS105(),
    "HS106": HS106(),
    "HS107": HS107(),
    "HS108": HS108(),
    # "HS109": HS109(),  # TODO: Human review needed - sign convention issues
    "HS110": HS110(),
    "LEVYMONT": LEVYMONT(),
    "LEVYMONT5": LEVYMONT5(),
    "LEVYMONT6": LEVYMONT6(),
    "LEVYMONT7": LEVYMONT7(),
    "LEVYMONT8": LEVYMONT8(),
    "LEVYMONT9": LEVYMONT9(),
    "LEVYMONT10": LEVYMONT10(),
    # "LINVERSE": LINVERSE(),  # TODO: Human review needed
    "LOGROS": LOGROS(),
    # "MINSURFO": MINSURFO(),  # TODO: Human review needed - dimension mismatch
    # "NOBNDTOR": NOBNDTOR(),  # TODO: Human review needed - complex bounds logic
    "HS111": HS111(),
    "HS112": HS112(),
    "HS113": HS113(),
    "HS114": HS114(),
    "HS116": HS116(),
    "HS117": HS117(),
    # "HS118": HS118(),  # TODO: Human review - constraint Jacobian ordering mismatch
    "HS119": HS119(),
    "HYDROELL": HYDROELL(),
    # "JANNSON3": JANNSON3(),  # TODO: Human review - Jacobian tests hang
    "JANNSON4": JANNSON4(),
    # "KISSING": KISSING(),  # TODO: Human review - runtime issue (5.37x)
    # "KISSING2": KISSING2(),  # TODO: Human review needed
    # "KIWCRESC": KIWCRESC(),  # TODO: Human review - constraints differ by 2.0
    "HIMMELBC": HIMMELBC(),
    "HIMMELBD": HIMMELBD(),
    "HIMMELBE": HIMMELBE(),
    # NOTE: LEUVEN1 removed - superseded by CLEUVEN series
    "LISWET1": LISWET1(),
    "LISWET2": LISWET2(),
    "LISWET3": LISWET3(),
    "LISWET4": LISWET4(),
    "LISWET5": LISWET5(),
    "LISWET6": LISWET6(),
    "LISWET7": LISWET7(),
    "LISWET8": LISWET8(),
    "LISWET9": LISWET9(),
    "LISWET10": LISWET10(),
    "LISWET11": LISWET11(),
    "LISWET12": LISWET12(),
    "LOOTSMA": LOOTSMA(),
    "MARATOS": MARATOS(),
    "MINMAXBD": MINMAXBD(),
    "MINMAXRB": MINMAXRB(),
    "MSS1": MSS1(),
    "MSS2": MSS2(),
    "MSS3": MSS3(),
    "ODFITS": ODFITS(),
    "OET1": OET1(),
    "OET2": OET2(),
    "OET3": OET3(),
    "OET4": OET4(),
    "OET5": OET5(),
    "OET6": OET6(),
    "OET7": OET7(),
    "OPTCDEG2": OPTCDEG2(),
    "OPTCDEG3": OPTCDEG3(),
    "OPTCNTRL": OPTCNTRL(),
    "OPTCTRL3": OPTCTRL3(),
    "OPTCTRL6": OPTCTRL6(),
    "OPTMASS": OPTMASS(),
    "OPTPRLOC": OPTPRLOC(),
    # "ORTHRDM2": ORTHRDM2(),  # TODO: Human review - gradient issues
    # "ORTHRDS2": ORTHRDS2(),  # TODO: Human review - gradient issues
    "ORTHRDS2C": ORTHRDS2C(),
    # "ORTHREGA": ORTHREGA(),  # TODO: Human review - complex formulation differences
    "ORTHREGB": ORTHREGB(),
    "ORTHREGC": ORTHREGC(),
    "ORTHREGD": ORTHREGD(),
    "ORTHREGE": ORTHREGE(),
    "ORTHREGF": ORTHREGF(),
    "ORTHRGDM": ORTHRGDM(),
    "ORTHRGDS": ORTHRGDS(),
    "PENTAGON": PENTAGON(),
    "POLAK1": POLAK1(),
    "POLAK2": POLAK2(),
    "POLAK3": POLAK3(),
    "POLAK4": POLAK4(),
    "POLAK5": POLAK5(),
    "POLAK6": POLAK6(),
    # "POLYGON": POLYGON(),  # TODO: Human review - fixed variable conventions
    "READING1": READING1(),
    "READING2": READING2(),
    "READING3": READING3(),
    "READING4": READING4(),
    "READING5": READING5(),
    # "READING6": READING6(),  # TODO: Human review needed
    # Note: READING7 and READING8 exist but are not implemented due to a CUTEst bug:
    # the starting point is the solution too
    "READING9": READING9(),
    "ROCKET": ROCKET(),
    # "RDW2D51F": RDW2D51F(),  # TODO: Human review needed
    # "RDW2D51U": RDW2D51U(),  # TODO: Human review needed - times out
    # "RDW2D52B": RDW2D52B(),  # TODO: Human review needed
    # "RDW2D52F": RDW2D52F(),  # TODO: Human review needed
    # "RDW2D52U": RDW2D52U(),  # TODO: Human review needed
    "ROSEPETAL": ROSEPETAL(),
    "ROSEPETAL2": ROSEPETAL2(),
    "SIMPLLPA": SIMPLLPA(),
    "SIMPLLPB": SIMPLLPB(),
    # "SINROSNB": SINROSNB(),  # TODO: Human review - objective scaling issues
    "SIPOW1": SIPOW1(),
    "SIPOW2": SIPOW2(),
    "S316-322": S316_322(),
    "S365": S365(),
    "S365MOD": S365MOD(),
    # "SARO": SARO(),  # TODO: Requires DAE solver support in JAX
    # "S277-280": S277_280(),  # Now imported from unconstrained
    # "TAX13322": TAX13322(),  # TODO: Human review - complex objective
    "TENBARS1": TENBARS1(),
    "TENBARS2": TENBARS2(),
    "TENBARS3": TENBARS3(),
    "TENBARS4": TENBARS4(),
    # "SPINOP": SPINOP(),  # TODO: Human review - auxiliary variable constraint issues
    # "SPIN2OP": SPIN2OP(),  # TODO: Human review - constraint test failures
    # "SIPOW3": SIPOW3(),  # TODO: Human review - constraint formulation issues
    # "SIPOW4": SIPOW4(),  # TODO: Human review - constraint formulation issues
    # "VANDERM1": VANDERM1(),  # TODO: Human review - mixed constraint types
    # "VANDERM2": VANDERM2(),  # TODO: Human review - mixed constraint types
    # "VANDERM3": VANDERM3(),  # TODO: Human review - constraints mismatch
    # "VANDERM4": VANDERM4(),  # TODO: Human review - constraints mismatch
    "MAKELA1": MAKELA1(),
    "MAKELA2": MAKELA2(),
    "MAKELA3": MAKELA3(),
    "MAKELA4": MAKELA4(),
    # "HS70": HS70(),  # TODO: Human review - test failures
    # "HS84": HS84(),  # TODO: Human review - objective value discrepancy
    # TODO: TWIR problems need human review - complex trilinear constraint formulation
    # "TWIRISM1": TWIRISM1(),
    # "TWIRIMD1": TWIRIMD1(),
    # "TWIRIBG1": TWIRIBG1(),
    "ZECEVIC2": ZECEVIC2(),
    "ZECEVIC3": ZECEVIC3(),
    "ZECEVIC4": ZECEVIC4(),
    # "TRUSPYR1": TRUSPYR1(),  # TODO: Human review - complex constraint scaling issues
    # "TRUSPYR2": TRUSPYR2(),  # TODO: Human review - test requested to be removed
    "BT1": BT1(),
    "BT2": BT2(),
    "BT3": BT3(),
    "BT4": BT4(),
    "BT5": BT5(),
    "BT6": BT6(),
    "BT7": BT7(),
    "BT8": BT8(),
    "BT9": BT9(),
    "BT10": BT10(),
    "BT11": BT11(),
    "BT12": BT12(),
    "BT13": BT13(),
    "LUKVLE1": LUKVLE1(),
    "LUKVLE2": LUKVLE2(),
    "LUKVLE3": LUKVLE3(),
    # "LUKVLE4": LUKVLE4(),  # Use LUKVLE4C instead
    # "LUKVLE4C": LUKVLE4C(),  # TODO: Human review - 3% numerical discrepancy
    "LUKVLE5": LUKVLE5(),
    "LUKVLE6": LUKVLE6(),
    "LUKVLE7": LUKVLE7(),
    "LUKVLE8": LUKVLE8(),
    # "LUKVLE9": LUKVLE9(),  # TODO: Human review needed - Jacobian issues
    "LUKVLE10": LUKVLE10(),
    "LUKVLE11": LUKVLE11(),
    # "LUKVLE12": LUKVLE12(),  # Has constraint function inconsistencies
    "LUKVLE13": LUKVLE13(),
    "LUKVLE14": LUKVLE14(),
    "LUKVLE15": LUKVLE15(),
    "LUKVLE16": LUKVLE16(),
    "LUKVLE17": LUKVLE17(),
    "LUKVLE18": LUKVLE18(),
    "LUKVLI1": LUKVLI1(),
    "LUKVLI2": LUKVLI2(),
    "LUKVLI3": LUKVLI3(),
    # "LUKVLI4": LUKVLI4(),  # Use LUKVLI4C instead
    # "LUKVLI4C": LUKVLI4C(),
    "LUKVLI5": LUKVLI5(),
    "LUKVLI6": LUKVLI6(),
    "LUKVLI7": LUKVLI7(),
    "LUKVLI8": LUKVLI8(),
    # "LUKVLI9": LUKVLI9(),  # TODO: Human review needed - Jacobian issues
    "LUKVLI10": LUKVLI10(),
    "LUKVLI11": LUKVLI11(),
    # "LUKVLI12": LUKVLI12(),  # Has constraint function inconsistencies
    "LUKVLI13": LUKVLI13(),
    "LUKVLI14": LUKVLI14(),
    "LUKVLI15": LUKVLI15(),
    "LUKVLI16": LUKVLI16(),
    "LUKVLI17": LUKVLI17(),
    "LUKVLI18": LUKVLI18(),
    "AIRCRFTB": AIRCRFTB(),
    "AKIVA": AKIVA(),
    "ALLINITU": ALLINITU(),
    "ARGLINA": ARGLINA(),
    "ARGLINB": ARGLINB(),
    "ARGLINC": ARGLINC(),
    "ARGTRIGLS": ARGTRIGLS(),
    "ARWHEAD": ARWHEAD(),
    # "AUG2D": AUG2D(),  # TODO: needs human review - edge variable structure
    "AVGASA": AVGASA(),
    "AVGASB": AVGASB(),
    # "DEGTRIDL": DEGTRIDL(),  # TODO: Human review - causes segfault
    # "AVION2": AVION2(),  # TODO: Human review - gradient discrepancies
    # "BA_L1LS": BA_L1LS(),  # TODO: BA_L family needs to be split into files
    # "BA_L1SPLS": BA_L1SPLS(),  # TODO: BA_L family needs human review
    "BARD": BARD(),
    "BDEXP": BDEXP(),
    "BDQRTIC": BDQRTIC(),
    "BEALE": BEALE(),
    "BENNETT5LS": BENNETT5LS(),
    "BIGGS3": BIGGS3(),
    "BIGGS5": BIGGS5(),
    "BIGGS6": BIGGS6(),
    "BOX": BOX(),
    "BOX2": BOX2(),
    "BOX3": BOX3(),
    "BOXBOD": BOXBOD(),
    "BOXBODLS": BOXBODLS(),
    # "BOXPOWER": BOXPOWER(),  # TODO: Human review - minor gradient discrepancy
    "BRANIN": BRANIN(),
    # "BRATU1D": BRATU1D(),  # TODO: Human review needed - see file
    # "BRKMCC": BRKMCC(),  # TODO: Human review - significant discrepancies
    "CAMEL6": CAMEL6(),
    "CHARDIS0": CHARDIS0(),
    # "CHARDIS02": CHARDIS02(),  # TODO: Human review needed
    # "BROWNAL": BROWNAL(),  # TODO: Human review - small Hessian discrepancies
    "BROWNBS": BROWNBS(),
    "BROWNDEN": BROWNDEN(),
    "BROYDN3DLS": BROYDN3DLS(),
    "BROYDN7D": BROYDN7D(),
    # "BROYDNBDLS": BROYDNBDLS(),  # TODO: Gradient test fails - needs human review
    # "BRYBND": BRYBND(),  # TODO: Gradient test fails - needs human review
    # "CERI651ALS": CERI651ALS(),  # TODO: Numerical overflow
    # "CERI651BLS": CERI651BLS(),  # TODO: Numerical overflow
    # "CERI651CLS": CERI651CLS(),  # TODO: Numerical overflow
    # "CERI651DLS": CERI651DLS(),  # TODO: Numerical overflow
    # "CERI651ELS": CERI651ELS(),  # TODO: Numerical overflow
    "CHAINWOO": CHAINWOO(),
    "CHANDHEQ": CHANDHEQ(),
    "CHNROSNB": CHNROSNB(),
    "CHNRSNBM": CHNRSNBM(),
    "CHWIRUT1LS": CHWIRUT1LS(),
    "CHWIRUT2LS": CHWIRUT2LS(),
    "CLIFF": CLIFF(),
    "CLUSTER": CLUSTER(),
    "CLUSTERLS": CLUSTERLS(),
    "COATING": COATING(),
    # "CONCON": CONCON(),  # TODO: Removed - automatic derivative mismatches
    "COSHFUN": COSHFUN(),
    "COOLHANS": COOLHANS(),
    "COOLHANSLS": COOLHANSLS(),
    "COSINE": COSINE(),
    "CRAGGLVY": CRAGGLVY(),
    # "CRESC4": CRESC4(),  # TODO: Human review - complex crescent area formula
    "CSFI1": CSFI1(),
    "CSFI2": CSFI2(),
    "CUBE": CUBE(),
    "CURLY10": CURLY10(),
    "CURLY20": CURLY20(),
    "CURLY30": CURLY30(),
    "SBRYBND": SBRYBND(),
    # "SCHMVETT": SCHMVETT(),  # TODO: Human review - Hessian NaN issue
    # "SENSORS": SENSORS(),  # TODO: Human review - pycutest compatibility issues
    # "SINQUAD": SINQUAD(),  # TODO: Human review - Complex SIF group structure
    "SCURLY10": SCURLY10(),
    "SCURLY20": SCURLY20(),
    "SCURLY30": SCURLY30(),
    "CVXBQP1": CVXBQP1(),
    "CVXQP1": CVXQP1(),
    "CVXQP2": CVXQP2(),
    "CVXQP3": CVXQP3(),
    "CYCLOOCFLS": CYCLOOCFLS(),
    "DALE": DALE(),  # TODO: Human review needed - see dale.py for details
    "DALLASS": DALLASS(),
    "DANIWOOD": DANIWOOD(),
    "DANIWOODLS": DANIWOODLS(),
    "DEGTRID": DEGTRID(),
    "DEVGLA1B": DEVGLA1B(),
    "DEVGLA2B": DEVGLA2B(),
    "DECONVC": DECONVC(),
    "DEGENLPA": DEGENLPA(),
    "DEGENLPB": DEGENLPB(),
    "DEGENQP": DEGENQP(),
    "DEGENQPC": DEGENQPC(),
    "DEMBO7": DEMBO7(),
    "DEMYMALO": DEMYMALO(),
    "DIPIGRI": DIPIGRI(),
    # "DISC2": DISC2(),  # TODO: Human review needed - see disc2.py for details
    # "DIXCHLNG": DIXCHLNG(),  # TODO: Human review needed - see dixchlng.py for details
    # "DNIEPER": DNIEPER(),  # TODO: Human review needed - see dnieper.py for details
    # "DITTERT": DITTERT(),  # TODO: Human review needed
    # "DRUGDIS": DRUGDIS(),  # TODO: Human review needed - see drugdis.py for details
    # "DRUGDISE": DRUGDISE(),  # TODO: Human review needed - see drugdise.py for details
    "DTOC1L": DTOC1L(),
    "DTOC1NA": DTOC1NA(),
    "DTOC1NB": DTOC1NB(),
    "DTOC1NC": DTOC1NC(),
    "DTOC1ND": DTOC1ND(),
    "DTOC2": DTOC2(),
    # "DTOC3": DTOC3(),  # Human review needed
    "DTOC4": DTOC4(),
    "DTOC5": DTOC5(),
    "DTOC6": DTOC6(),
    # "EG3": EG3(),  # TODO: Human review - large-scale problem causing test timeouts
    # "EIGENACO": EIGENACO(),  # TODO: Human review needed
    "DENSCHNA": DENSCHNA(),
    "DENSCHNB": DENSCHNB(),
    "DENSCHNC": DENSCHNC(),
    "DENSCHND": DENSCHND(),
    "DENSCHNE": DENSCHNE(),
    "DENSCHNF": DENSCHNF(),
    "DEVGLA1": DEVGLA1(),
    # "DIAMON3DLS": DIAMON3DLS(),  # TODO: Human review needed - see file
    "DEVGLA2": DEVGLA2(),
    "DMN15102LS": DMN15102LS(),
    "DMN15103LS": DMN15103LS(),
    # "DMN15332LS": DMN15332LS(),  # TODO: Human review - gradient precision
    # "DMN15333LS": DMN15333LS(),  # TODO: Human review - gradient precision
    # "DMN37142LS": DMN37142LS(),  # TODO: Human review - gradient precision
    # "DMN37143LS": DMN37143LS(),  # TODO: Human review - gradient precision
    "DIXMAANA1": DIXMAANA1(),
    "DIXMAANB": DIXMAANB(),
    "DIXMAANC": DIXMAANC(),
    "DIXMAAND": DIXMAAND(),
    "DIXMAANE1": DIXMAANE1(),
    "DIXMAANF": DIXMAANF(),
    "DIXMAANG": DIXMAANG(),
    "DIXMAANH": DIXMAANH(),
    "DIXMAANI1": DIXMAANI1(),
    "DIXMAANJ": DIXMAANJ(),
    "DIXMAANK": DIXMAANK(),
    "DIXMAANL": DIXMAANL(),
    "DIXMAANM1": DIXMAANM1(),
    "DIXMAANN": DIXMAANN(),
    "DIXMAANO": DIXMAANO(),
    "DIXMAANP": DIXMAANP(),
    "DIXON3DQ": DIXON3DQ(),
    "DRCAV1LQ": DRCAV1LQ(),
    "DRCAV2LQ": DRCAV2LQ(),
    "DRCAV3LQ": DRCAV3LQ(),
    "DRCAVTY1": DRCAVTY1(),
    "DRCAVTY2": DRCAVTY2(),
    "DRCAVTY3": DRCAVTY3(),
    "DJTL": DJTL(),
    "DQDRTIC": DQDRTIC(),
    "DQRTIC": DQRTIC(),
    "ECKERLE4LS": ECKERLE4LS(),
    "EDENSCH": EDENSCH(),
    "EG2": EG2(),
    "EGGCRATE": EGGCRATE(),
    "EIGENALS": EIGENALS(),
    "EIGENBLS": EIGENBLS(),
    "EIGENCLS": EIGENCLS(),
    "ELATVIDU": ELATVIDU(),
    "ENGVAL1": ENGVAL1(),
    "ENGVAL2": ENGVAL2(),
    # "ENSOLS": ENSOLS(),  # TODO: Human review - significant discrepancies
    "ERRINROS": ERRINROS(),
    "DGOSPEC": DGOSPEC(),
    "EXPLIN": EXPLIN(),
    "EXPLIN2": EXPLIN2(),
    # "EXPQUAD": EXPQUAD(),  # TODO: Human review - test timeout
    # "ERRINRSM": ERRINRSM(),  # TODO: Human review - significant discrepancies
    "EXP2": EXP2(),
    "EXP2B": EXP2B(),
    "EXPFIT": EXPFIT(),
    # "EXTROSNB": EXTROSNB(),  # TODO: Human review - objective/gradient discrepancies
    "FBRAIN2LS": FBRAIN2LS(),
    "FBRAIN3LS": FBRAIN3LS(),
    "FBRAINLS": FBRAINLS(),
    # "FLETCHBV": FLETCHBV(),  # TODO: Human review - objective/gradient discrepancies
    "FLETBV3M": FLETBV3M(),
    "FLETCBV2": FLETCBV2(),
    "FLETCHCR": FLETCHCR(),
    "FLETCBV3": FLETCBV3(),
    "FMINSRF2": FMINSRF2(),
    "FMINSURF": FMINSURF(),
    # "FREURONE": FREURONE(),  # TODO: Human review - miscategorized (constrained)
    "FREUROTH": FREUROTH(),
    # "GAUSS1LS": GAUSS1LS(),  # TODO: Human review - issues reported by user
    # "GAUSS2LS": GAUSS2LS(),  # TODO: Human review - issues reported by user
    # "GAUSS3LS": GAUSS3LS(),  # TODO: Human review - issues reported by user
    "GAUSSIAN": GAUSSIAN(),
    # "GBRAINLS": GBRAINLS(),  # TODO: Human review - complex data dependencies
    "GENHUMPS": GENHUMPS(),
    # "FCCU": FCCU(),  # TODO: Human review - objective value discrepancies
    # "FEEDLOC": FEEDLOC(),  # TODO: Human review - constraint mismatch
    "FLETCHER": FLETCHER(),
    "FLT": FLT(),
    "GIGOMEZ2": GIGOMEZ2(),
    "HAGER1": HAGER1(),
    "HAGER2": HAGER2(),
    # "HAGER3": HAGER3(),  # TODO: HAGER3 needs human review - marked for future import
    "HAGER4": HAGER4(),
    "HAIFAS": HAIFAS(),
    "HAIFAM": HAIFAM(),  # TODO: Human review needed - complex SIF structure
    "HAIFAL": HAIFAL(),
    # "HIE1372D": HIE1372D(),  # TODO: Human review - Jacobian mismatch
    "GENROSE": GENROSE(),
    "GROWTHLS": GROWTHLS(),
    # "GULF": GULF(),  # TODO: Human review - issues reported by user
    "HAHN1LS": HAHN1LS(),
    "HAIRY": HAIRY(),
    "HADAMALS": HADAMALS(),
    "HADAMARD": HADAMARD(),
    "HART6": HART6(),
    "HATFLDA": HATFLDA(),
    "HATFLDB": HATFLDB(),
    "HATFLDC": HATFLDC(),
    "HATFLDD": HATFLDD(),
    "HATFLDE": HATFLDE(),
    "HATFLDFL": HATFLDFL(),
    "HATFLDFLS": HATFLDFLS(),
    # "HATFLDGLS": HATFLDGLS(),  # TODO: PyCUTEst L2 group bug
    "HEART6LS": HEART6LS(),
    "HEART8LS": HEART8LS(),
    "HELIX": HELIX(),
    # "HIELOW": HIELOW(),  # TODO: Human review - significant discrepancies
    "HILBERTA": HILBERTA(),
    "HILBERTB": HILBERTB(),
    # "HIMMELBB": HIMMELBB(),  # TODO: needs human review - Hessian issues
    "HIMMELBCLS": HIMMELBCLS(),
    # "HIMMELBF": HIMMELBF(),  # TODO: needs human review - Hessian issues
    "HIMMELBG": HIMMELBG(),
    "HIMMELBH": HIMMELBH(),
    # "HIMMELP1": HIMMELP1(),  # TODO: Human review needed - OBNL element issues
    # "HIMMELP2": HIMMELP2(),  # TODO: Human review needed - OBNL element issues
    # "HIMMELP3": HIMMELP3(),  # TODO: Human review needed - OBNL element issues
    # "HIMMELP4": HIMMELP4(),  # TODO: Human review needed - OBNL element issues
    # "HIMMELP5": HIMMELP5(),  # TODO: Human review needed - OBNL element issues
    # "HIMMELP6": HIMMELP6(),  # TODO: Human review needed - OBNL element issues
    "HUMPS": HUMPS(),
    "INDEF": INDEF(),
    "INDEFM": INDEFM(),
    "INTEQNELS": INTEQNELS(),
    "JENSMP": JENSMP(),
    "JUDGE": JUDGE(),
    "KIRBY2LS": KIRBY2LS(),
    "KOEBHELB": KOEBHELB(),
    "KOWOSB": KOWOSB(),
    # "KSSLS": KSSLS(),  # TODO: Human review - significant obj/grad discrepancies
    "LANCZOS1LS": LANCZOS1LS(),
    "LANCZOS2LS": LANCZOS2LS(),
    "LIARWHD": LIARWHD(),
    "LOGHAIRY": LOGHAIRY(),
    "LSC1LS": LSC1LS(),
    "LSC2LS": LSC2LS(),
    # "MANCINO": MANCINO(),  # TODO: Human review - significant discrepancies in all
    # "MEXHAT": MEXHAT(),  # TODO: Human review - complex scaling issues
    # "MODBEALE": MODBEALE(),  # TODO: Human review - SCALE interpretation issue
    "MGH09LS": MGH09LS(),
    "MGH10LS": MGH10LS(),
    "MGH10SLS": MGH10SLS(),
    "MGH17LS": MGH17LS(),
    "MGH17SLS": MGH17SLS(),
    "MARATOSB": MARATOSB(),
    "MEXHAT": MEXHAT(),
    # "MOREBV": MOREBV(),  # TODO: Human review - minor gradient precision differences
    # "MOSARQP1": MOSARQP1(),  # TODO: Human review needed - objective/constraint issues
    # "MOSARQP2": MOSARQP2(),  # TODO: Human review needed - objective/constraint issues
    "NASH": NASH(),
    # "NCB20": NCB20(),  # TODO: Human review needed - test failures
    # "NCB20B": NCB20B(),  # TODO: Human review needed
    # "NONDIA": NONDIA(),  # TODO: Human review needed - SCALE interpretation issue
    "NCVXBQP1": NCVXBQP1(),
    # "NONSCOMP": NONSCOMP(),  # TODO: Human review needed - GROUP TYPE L2
    "NCVXBQP2": NCVXBQP2(),
    "NCVXBQP3": NCVXBQP3(),
    "NCVXQP1": NCVXQP1(),
    "NCVXQP2": NCVXQP2(),
    "NCVXQP3": NCVXQP3(),
    "NCVXQP4": NCVXQP4(),
    "NCVXQP5": NCVXQP5(),
    "NCVXQP6": NCVXQP6(),
    "NCVXQP7": NCVXQP7(),
    "NCVXQP8": NCVXQP8(),
    "NCVXQP9": NCVXQP9(),
    "NONCVXU2": NONCVXU2(),
    "NONCVXUN": NONCVXUN(),
    "NONDQUAR": NONDQUAR(),
    "NONMSQRT": NONMSQRT(),
    "OSBORNEA": OSBORNEA(),
    # "OSBORNEB": OSBORNEB(),  # TODO: Human review - objective discrepancy
    "PALMER1C": PALMER1C(),
    "PALMER1D": PALMER1D(),
    "PALMER2C": PALMER2C(),
    "PALMER3C": PALMER3C(),
    "PALMER4C": PALMER4C(),
    "PALMER5C": PALMER5C(),
    "PALMER5D": PALMER5D(),
    "PALMER6C": PALMER6C(),
    "PALMER7C": PALMER7C(),
    "PALMER8C": PALMER8C(),
    # "PALMER4A": PALMER4A(),  # TODO: Fix Hessian issues
    "PALMER4E": PALMER4E(),
    # "PALMER5A": PALMER5A(),  # TODO: Fix Chebyshev polynomial calculation
    "PALMER5B": PALMER5B(),
    "PALMER6A": PALMER6A(),
    "PALMER6E": PALMER6E(),
    # "PALMER7A": PALMER7A(),  # TODO: Fix Hessian issues
    "PALMER7E": PALMER7E(),
    "PALMER8A": PALMER8A(),
    "PALMER8E": PALMER8E(),
    "PALMER2A": PALMER2A(),
    "PALMER2B": PALMER2B(),
    "PALMER2E": PALMER2E(),
    # "PENALTY1": PENALTY1(),  # TODO: Human review - minor numerical precision issues
    # "PENALTY2": PENALTY2(),  # TODO: Human review - SCALE factor issue
    "PENALTY3": PENALTY3(),
    "POWER": POWER(),
    "POWERSUM": POWERSUM(),
    # "POWELLSG": POWELLSG(),  # TODO: Human review - objective off by factor of 4.15
    "PRICE3": PRICE3(),
    "PRICE4": PRICE4(),
    "RAT42LS": RAT42LS(),
    "RAT43LS": RAT43LS(),
    # "RECIPELS": RECIPELS(),  # TODO: Human review - timeout on simple 3-var problem
    "QUARTC": QUARTC(),
    "RAYBENDL": RAYBENDL(),
    "S368": S368(),
    # "SANTALS": SANTALS(),  # TODO: Human review - Small gradient discrepancies
    # "RAYBENDS": RAYBENDS(),  # TODO: Human review - numerical issues
    # "S277-280": S277_280(),  # TODO: Human review - Complex constraint/bound
    "ROSENBR": ROSENBR(),
    "DIAGIQB": DIAGIQB(),
    "DIAGIQE": DIAGIQE(),
    "DIAGIQT": DIAGIQT(),
    "DIAGNQB": DIAGNQB(),
    "DIAGNQE": DIAGNQE(),
    "DIAGNQT": DIAGNQT(),
    "DIAGPQB": DIAGPQB(),
    "DIAGPQE": DIAGPQE(),
    "DIAGPQT": DIAGPQT(),
    "ROSZMAN1LS": ROSZMAN1LS(),
    # "S268": S268(),  # TODO: Human review needed - Complex SIF syntax
    # "S277-280": S277_280(),  # Now imported from bounded
    "S308": S308(),
    # "SCOSINE": SCOSINE(),  # TODO: Human review needed
    # "SINEVAL": SINEVAL(),  # TODO: Human review - Complex SCALE parameter
    # "SINEALI": SINEALI(),  # TODO: Human review - Should be in bounded module
    "SISSER": SISSER(),
    "SNAIL": SNAIL(),
    "SPARSINE": SPARSINE(),
    # "SPARSQUR": SPARSQUR(),  # TODO: Human review - Hessian tests timeout
    "SROSENBR": SROSENBR(),
    # "SSCOSINE": SSCOSINE(),  # TODO: Human review needed
    # "SPINLS": SPINLS(),  # TODO: Human review - gradient/Hessian issues
    "SPIN2LS": SPIN2LS(),
    # "SPMSRTLS": SPMSRTLS(),  # TODO: Human review - complex matrix multiplication
    # "TENBARS4": TENBARS4(),  # TODO: Human review - pycutest Jacobian inconsistency
    "10FOLDTRLS": TENFOLDTRLS(),
    "POWELLBS": POWELLBS(),
    "POWELLSE": POWELLSE(),
    "POWELLSQ": POWELLSQ(),
    "PRICE4B": PRICE4B(),
    # "WATSON": WATSON(),  # TODO: Human review - Hessian computation issues
    "WAYSEA1": WAYSEA1(),
    "WAYSEA2": WAYSEA2(),
    "WOODS": WOODS(),
    "YATP1CLS": YATP1CLS(),
    "YATP1CNE": YATP1CNE(),
    "YATP1LS": YATP1LS(),
    "YATP1NE": YATP1NE(),
    "YATP2CLS": YATP2CLS(),
    # "YATP2CNE": YATP2CNE(),  # TODO: Human review - constraint ordering mismatch
    # "YATP2LS": YATP2LS(),  # TODO: Human review - Hessian test failures
    # "YATP2SQ": YATP2SQ(),  # TODO: Human review - constraint ordering mismatch
    "ZANGWIL2": ZANGWIL2(),
    "TRIGON1": TRIGON1(),
    "TRIGON1B": TRIGON1B(),
    "TRIGON1NE": TRIGON1NE(),
    # "TRIGON2": TRIGON2(),  # TODO: Human review - Hessian test fails
    # "TRIGON2B": TRIGON2B(),  # TODO: Human review - tiny Hessian discrepancies
    # "WALL10": WALL10(),  # TODO: Human review - small gradient discrepancies (~2.2e-4)
    # "WALL20": WALL20(),  # TODO: Human review - small gradient discrepancies (~2.1e-4)
    # "WALL50": WALL50(),  # TODO: Human review - small gradient discrepancies (~2e-4)
    # "TRIGON2NE": TRIGON2NE(),  # TODO: Human review - Jacobian tolerance 1.26e-05
    "VANDANIUMS": VANDANIUMS(),
    "VARDIMNE": VARDIMNE(),
    "VESUVIA": VESUVIA(),
    "VESUVIO": VESUVIO(),
    "VESUVIOU": VESUVIOU(),
    "VIBRBEAMNE": VIBRBEAMNE(),
    # "TOINTGOR": TOINTGOR(),  # TODO: Human review - runtime test fails
    "TOINTGSS": TOINTGSS(),
    # "TORSIOND": TORSIOND(),  # TODO: Human review - objective mismatch
    # "TQUARTIC": TQUARTIC(),  # TODO: Human review - objective calculation incorrect
    "YAO": YAO(),
    "QPBAND": QPBAND(),
    "QPNBAND": QPNBAND(),
    # "QPNBLEND": QPNBLEND(),  # TODO: Human review - complex constraint matrix
    # "QPNBOEI1": QPNBOEI1(),  # TODO: Human review - Boeing routing constraints
    # "QPNBOEI2": QPNBOEI2(),  # TODO: Human review - Boeing routing constraints
    # "QPNSTAIR": QPNSTAIR(),  # TODO: Human review - complex constraint dimensions
    # "CHENHARK": CHENHARK(),  # TODO: Human review needed - see file
    "DEGDIAG": DEGDIAG(),
    "DUAL1": DUAL1(),
    "DUAL2": DUAL2(),
    "DUAL3": DUAL3(),
    "DUAL4": DUAL4(),
    "DUALC1": DUALC1(),
    "DUALC2": DUALC2(),
    "DUALC5": DUALC5(),
    "DUALC8": DUALC8(),
    # "EIGENA2": EIGENA2(),  # TODO: Human review needed
    # "GMNCASE1": GMNCASE1(),  # TODO: Human review needed - constraint ordering
    "GOULDQP1": GOULDQP1(),
    "GOULDQP2": GOULDQP2(),
    "GOULDQP3": GOULDQP3(),
    "QUDLIN": QUDLIN(),
    "TABLE1": TABLE1(),
    "TABLE3": TABLE3(),
    "TABLE6": TABLE6(),
    "TABLE7": TABLE7(),
    "TABLE8": TABLE8(),
    "TAME": TAME(),
    "HATFLDH": HATFLDH(),
    "HS44NEW": HS44NEW(),
    "VANDANMSLS": VANDANMSLS(),
    "VARDIM": VARDIM(),
    # "VAREIGVL": VAREIGVL(),  # TODO: Human review - matrix computation discrepancy
    "VESUVIALS": VESUVIALS(),
    "VIBRBEAM": VIBRBEAM(),
    "VESUVIOLS": VESUVIOLS(),
    "VESUVIOULS": VESUVIOULS(),
    # "TOINTPSP": TOINTPSP(),  # TODO: Human review - gradient test fails
    "AIRCRFTA": AIRCRFTA(),
    "ARGAUSS": ARGAUSS(),
    "ARGLALE": ARGLALE(),
    "ARGLBLE": ARGLBLE(),
    "ARGLCLE": ARGLCLE(),
    "ARGTRIG": ARGTRIG(),
    "ARTIF": ARTIF(),
    # TODO: Human review needed - constraint dimension mismatch
    # "ARWHDNE": ARWHDNE(),
    # TODO: Human review needed - pycutest has bugs for large rotation cameras
    # "BA-L1": BA_L1(),
    "BARDNE": BARDNE(),
    "BDVALUES": BDVALUES(),
    # "BDQRTICNE": BDQRTICNE(),  # TODO: Human review needed
    "BEALENE": BEALENE(),
    "BENNETT5": BENNETT5(),
    "BIGGS6NE": BIGGS6NE(),
    "BOX3NE": BOX3NE(),
    # "BROWNALE": BROWNALE(),  # TODO: Human review needed - Jacobian precision issues
    "BROWNBSNE": BROWNBSNE(),
    "BROWNDENE": BROWNDENE(),
    "BRATU2DT": BRATU2DT(),
    "LEVYMONE9": LEVYMONE9(),
    # "BROYDN3D": BROYDN3D(),  # TODO: Human review needed - constraint values mismatch
    # "BROYDNBD": BROYDNBD(),  # TODO: Human review needed - systematic differences
    # "BRYBNDNE": BRYBNDNE(),  # TODO: Human review needed - constraint values mismatch
    "HYPCIR": HYPCIR(),
    "MSQRTA": MSQRTA(),
    "MSQRTB": MSQRTB(),
    # "CERI651A": CERI651A(),  # TODO: Jacobian precision - max diff 0.000865
    # "CERI651B": CERI651B(),  # TODO: Jacobian precision - max diff 0.000100
    "CERI651C": CERI651C(),
    # "CERI651D": CERI651D(),  # TODO: Jacobian precision - max diff 0.000053
    # "CERI651E": CERI651E(),  # TODO: Jacobian precision - max diff 0.000053
    # "CHAINWOONE": CHAINWOONE(),  # TODO: Human review - constraint values mismatch
    # "CHANNEL": CHANNEL(),  # TODO: Human review needed
    "CHEBYQADNE": CHEBYQADNE(),
    # "CHNRSBNE": CHNRSBNE(),  # TODO: Human review needed
    # "CHNRSNBMNE": CHNRSNBMNE(),  # TODO: Human review needed
    # "COATINGNE": COATINGNE(),  # TODO: Human review - formulation differences
    # "CUBENE": CUBENE(),  # TODO: Human review - constraint and Jacobian mismatch
    "CYCLIC3": CYCLIC3(),
    "CYCLIC3LS": CYCLIC3LS(),
    "CYCLOOCF": CYCLOOCF(),
    "CYCLOOCT": CYCLOOCT(),
    "CYCLOOCTLS": CYCLOOCTLS(),
    "DEGTRID2": DEGTRID2(),
    # "EG1": EG1(),  # TODO: Human review - test timeout issues
    "EGGCRATEB": EGGCRATEB(),
    "ELATVIDUB": ELATVIDUB(),
    "DENSCHNBNE": DENSCHNBNE(),
    "DENSCHNCNE": DENSCHNCNE(),
    "DENSCHNDNE": DENSCHNDNE(),
    "DENSCHNENE": DENSCHNENE(),
    "DENSCHNFNE": DENSCHNFNE(),
    "DECONVBNE": DECONVBNE(),
    "DECONVNE": DECONVNE(),
    "DEVGLA1NE": DEVGLA1NE(),
    "DEVGLA2NE": DEVGLA2NE(),
    "DMN15102": DMN15102(),
    "DMN15103": DMN15103(),
    # "DMN15332": DMN15332(),  # TODO: Human review needed - Jacobian precision issues
    # "DMN15333": DMN15333(),  # TODO: Human review needed - Jacobian precision issues
    # "DMN37142": DMN37142(),  # TODO: Human review needed - Jacobian precision issues
    # "DMN37143": DMN37143(),  # TODO: Human review needed - Jacobian precision issues
    "ECKERLE4": ECKERLE4(),
    "EGGCRATENE": EGGCRATENE(),
    # "EIGENA": EIGENA(),  # TODO: Human review needed
    # "EIGENAU": EIGENAU(),  # TODO: Human review needed
    "ELATTAR": ELATTAR(),
    "ELATVIDUNE": ELATVIDUNE(),
    # "EXTRASIM": EXTRASIM(),  # TODO: Human review - pycutest timeout issue
    # "ELEC": ELEC(),  # TODO: Human review - numerical precision issue
    "ENGVAL2NE": ENGVAL2NE(),
    "ENSO": ENSO(),
    "ERRINRSMNE": ERRINRSMNE(),
    "ERRINROSNE": ERRINROSNE(),
    "EXP2NE": EXP2NE(),
    # "EXPFITA": EXPFITA(),  # TODO: Human review - fundamental formulation differences
    # "EXPFITB": EXPFITB(),  # TODO: Human review - fundamental formulation differences
    # "EXPFITC": EXPFITC(),  # TODO: Human review - fundamental formulation differences
    "EXPFITNE": EXPFITNE(),
    "EXTROSNBNE": EXTROSNBNE(),
    "FBRAIN": FBRAIN(),
    "FBRAIN2": FBRAIN2(),
    "FBRAIN2NE": FBRAIN2NE(),
    "FBRAIN3": FBRAIN3(),
    "FBRAINNE": FBRAINNE(),
    # "FLOSP2HH": FLOSP2HH(),  # TODO: Human review needed - CONSTANTS section
    # "FLOSP2HL": FLOSP2HL(),  # TODO: Human review needed - CONSTANTS section
    # "FLOSP2HM": FLOSP2HM(),  # TODO: Human review needed - CONSTANTS section
    # "FLOSP2TH": FLOSP2TH(),  # TODO: Human review needed - CONSTANTS section
    # "FLOSP2TL": FLOSP2TL(),  # TODO: Human review needed - CONSTANTS section
    # "FLOSP2TM": FLOSP2TM(),  # TODO: Human review needed - CONSTANTS section
    "FREURONE": FREURONE(),
    "GENROSEBNE": GENROSEBNE(),
    "GENROSENE": GENROSENE(),
    "GOTTFR": GOTTFR(),
    "GULFNE": GULFNE(),
    "HATFLDANE": HATFLDANE(),
    "HATFLDBNE": HATFLDBNE(),
    "HATFLDCNE": HATFLDCNE(),
    "HATFLDDNE": HATFLDDNE(),
    "HATFLDENE": HATFLDENE(),
    "HATFLDF": HATFLDF(),
    "HATFLDFLNE": HATFLDFLNE(),
    "HATFLDG": HATFLDG(),
    "HEART6": HEART6(),
    "HEART8": HEART8(),
    "HELIXNE": HELIXNE(),
    "HIMMELBA": HIMMELBA(),
    "HIMMELBFNE": HIMMELBFNE(),
    "HS1NE": HS1NE(),
    "HS2NE": HS2NE(),
    "HS25NE": HS25NE(),
    # "HYDCAR6": HYDCAR6(),  # TODO: Human review needed
    "INTEGREQ": INTEGREQ(),
    "INTEQNE": INTEQNE(),
    "JENSMPNE": JENSMPNE(),
    "JUDGENE": JUDGENE(),
    "KIRBY2": KIRBY2(),
    "KOEBHELBNE": KOEBHELBNE(),
    # "KSIP": KSIP(),  # TODO: Needs vectorization - dtype promotion errors
    "KSS": KSS(),
    # "KTMODEL": KTMODEL(),  # TODO: Human review - multiple test failures
    "KOWOSBNE": KOWOSBNE(),
    "LANCZOS1": LANCZOS1(),
    "LANCZOS2": LANCZOS2(),
    "LANCZOS3": LANCZOS3(),
    "LEVYMONE": LEVYMONE(),
    "LEVYMONE5": LEVYMONE5(),
    "LEVYMONE6": LEVYMONE6(),
    "LEVYMONE7": LEVYMONE7(),
    "LEVYMONE8": LEVYMONE8(),
    "LEVYMONE10": LEVYMONE10(),
    "LIARWHDNE": LIARWHDNE(),
    # "LINVERSENE": LINVERSENE(),  # TODO: Human review - timeout and scaling issues
    "LUKSAN11": LUKSAN11(),
    "LUKSAN12": LUKSAN12(),
    "LUKSAN13": LUKSAN13(),
    "LUKSAN14": LUKSAN14(),
    "LUKSAN15": LUKSAN15(),
    "LUKSAN16": LUKSAN16(),
    "LUKSAN17": LUKSAN17(),
    "LUKSAN21": LUKSAN21(),
    "LUKSAN22": LUKSAN22(),
    "LUKSAN11LS": LUKSAN11LS(),
    "LUKSAN12LS": LUKSAN12LS(),
    "LUKSAN13LS": LUKSAN13LS(),
    "LUKSAN14LS": LUKSAN14LS(),
    "LUKSAN15LS": LUKSAN15LS(),
    "LUKSAN16LS": LUKSAN16LS(),
    "LUKSAN17LS": LUKSAN17LS(),
    "LUKSAN21LS": LUKSAN21LS(),
    # "LUKSAN22LS": LUKSAN22LS(),  # TODO: Human review needed - gradient issues
    "MANCINONE": MANCINONE(),
    "MEYER3NE": MEYER3NE(),
    "MGH09": MGH09(),
    "MGH10": MGH10(),
    "MGH10S": MGH10S(),
    "MGH17": MGH17(),
    "MGH17S": MGH17S(),
    "MISRA1D": MISRA1D(),
    # "MODBEALENE": MODBEALENE(),  # TODO: Human review - constraint ordering issues
    # "MOREBVNE": MOREBVNE(),  # TODO: Human review - SIF file bug on line 64
    # "MUONSINE": MUONSINE(),  # TODO: Human review - hardcoded data values
    "NONDIANE": NONDIANE(),
    # "NONMSQRTNE": NONMSQRTNE(),  # TODO: Human review - element structure
    "NONSCOMPNE": NONSCOMPNE(),
    "OSCIGRNE": OSCIGRNE(),
    "OSCIPANE": OSCIPANE(),
    "PALMER1ANE": PALMER1ANE(),
    "PALMER1BNE": PALMER1BNE(),
    "PALMER1ENE": PALMER1ENE(),
    "PALMER1NE": PALMER1NE(),
    "PALMER2ANE": PALMER2ANE(),
    "PALMER2BNE": PALMER2BNE(),
    "PALMER2ENE": PALMER2ENE(),
    "PALMER2NE": PALMER2NE(),
    "PALMER1": PALMER1(),
    "PALMER1A": PALMER1A(),
    # "PALMER1B": PALMER1B(),  # TODO: Fix Hessian issues
    # "PALMER1E": PALMER1E(),  # TODO: Fix Hessian issues
    "PALMER2": PALMER2(),
    "PALMER3": PALMER3(),
    "PALMER3A": PALMER3A(),
    "PALMER3B": PALMER3B(),
    "PALMER3E": PALMER3E(),
    "PALMER4": PALMER4(),
    "PALMER4B": PALMER4B(),
    "PALMER3ANE": PALMER3ANE(),
    "PALMER3BNE": PALMER3BNE(),
    "PALMER3ENE": PALMER3ENE(),
    "PALMER3NE": PALMER3NE(),
    "PALMER4ANE": PALMER4ANE(),
    "PALMER4BNE": PALMER4BNE(),
    "PALMER4ENE": PALMER4ENE(),
    "PALMER4NE": PALMER4NE(),
    # "PALMER5ANE": PALMER5ANE(),  # TODO: Fix Chebyshev polynomial calculation
    "PALMER5BNE": PALMER5BNE(),
    # "PALMER5ENE": PALMER5ENE(),  # TODO: Human review - numerical precision
    "PALMER6ANE": PALMER6ANE(),
    "PALMER6ENE": PALMER6ENE(),
    "PALMER7ANE": PALMER7ANE(),
    "PALMER7ENE": PALMER7ENE(),
    "PALMER8ANE": PALMER8ANE(),
    "PALMER8ENE": PALMER8ENE(),
    "PFIT1": PFIT1(),
    "PFIT2": PFIT2(),
    "PFIT3": PFIT3(),
    "PFIT4": PFIT4(),
    "PFIT1LS": PFIT1LS(),
    "PFIT2LS": PFIT2LS(),
    "PFIT3LS": PFIT3LS(),
    "PFIT4LS": PFIT4LS(),
    "POWERSUMNE": POWERSUMNE(),
    "RAT42": RAT42(),
    "RAT43": RAT43(),
    "RECIPE": RECIPE(),
    "REPEAT": REPEAT(),
    # "RES": RES(),  # TODO: Human review needed - mixed constraint types
    "SANTA": SANTA(),
    "SINVALNE": SINVALNE(),
    "S308NE": S308NE(),
    "SPIN": SPIN(),
    # "SPIN2": SPIN2(),  # TODO: Human review - constraint test failures
    # "SSBRYBNDNE": SSBRYBNDNE(),  # TODO: Human review - complex element structure
    # "STEENBRB": STEENBRB(),  # TODO: Human review - gradient test failing
    "10FOLDTR": TENFOLDTR(),
}


def get_problem(name: str):
    return problems_dict.get(name, None)  # TODO: try except with nicer error message


# Gather problems into categories
# Note: While mathematically bounds are a type of constraint, we keep bounded problems
# separate from constrained problems in our API for cleaner problem categorization
# and to maintain clear inheritance hierarchies.
#
# Bounded problems include:
# - bounded minimisation problems (bounds only)
# - bounded quadratic problems (quadratic objective with bounds only)
#
# Constrained problems include:
# - constrained minimisation problems (equality/inequality constraints, may have bounds)
# - constrained quadratic problems (quadratic objective with constraints)

# Add bounded quadratic problems to bounded minimisation problems
bounded_minimisation_problems += bounded_quadratic_problems

# Add constrained quadratic problems to constrained minimisation problems
constrained_minimisation_problems += constrained_quadratic_problems

# Combine all problem categories
problems = (
    unconstrained_minimisation_problems
    + bounded_minimisation_problems
    + constrained_minimisation_problems
    + nonlinear_equations_problems
)<|MERGE_RESOLUTION|>--- conflicted
+++ resolved
@@ -154,7 +154,7 @@
     # CRESC4 as CRESC4,  # TODO: Human review - complex crescent area formula
     CSFI1 as CSFI1,
     CSFI2 as CSFI2,
-    DALE as DALE,  # TODO: Human review needed - see dale.py for details
+    # DALE as DALE,  # TODO: Human review needed - see dale.py for details
     DALLASS as DALLASS,
     DECONVC as DECONVC,
     DEGENLPA as DEGENLPA,
@@ -661,12 +661,9 @@
     POWERSUMNE as POWERSUMNE,
     RAT42 as RAT42,
     RAT43 as RAT43,
-<<<<<<< HEAD
-    S308NE as S308NE,
-=======
     RECIPE as RECIPE,
     REPEAT as REPEAT,
->>>>>>> b40f2f59
+    S308NE as S308NE,
     # RES as RES,  # TODO: Human review needed - mixed constraint types
     SANTA as SANTA,
     SINVALNE as SINVALNE,
@@ -1470,7 +1467,7 @@
     "CVXQP2": CVXQP2(),
     "CVXQP3": CVXQP3(),
     "CYCLOOCFLS": CYCLOOCFLS(),
-    "DALE": DALE(),  # TODO: Human review needed - see dale.py for details
+    # "DALE": DALE(),  # TODO: Human review needed - see dale.py for details
     "DALLASS": DALLASS(),
     "DANIWOOD": DANIWOOD(),
     "DANIWOODLS": DANIWOODLS(),
