--- conflicted
+++ resolved
@@ -2,11 +2,8 @@
 from .camel6 import CAMEL6 as CAMEL6
 from .dgospec import DGOSPEC as DGOSPEC
 from .exp2b import EXP2B as EXP2B
-<<<<<<< HEAD
 from .explin import EXPLIN as EXPLIN
 from .explin2 import EXPLIN2 as EXPLIN2
-=======
->>>>>>> 6fc2d36d
 from .hatfldc import HATFLDC as HATFLDC
 from .hs1 import HS1 as HS1
 from .hs2 import HS2 as HS2
@@ -17,14 +14,11 @@
 from .hs38 import HS38 as HS38
 from .hs45 import HS45 as HS45
 from .hs110 import HS110 as HS110
-<<<<<<< HEAD
 from .palmer1 import PALMER1 as PALMER1
 from .palmer2 import PALMER2 as PALMER2
 from .palmer3b import PALMER3B as PALMER3B
 from .palmer4e import PALMER4E as PALMER4E
-=======
 from .palmer3b import PALMER3B as PALMER3B
->>>>>>> 6fc2d36d
 from .price4b import PRICE4B as PRICE4B
 
 
@@ -33,11 +27,8 @@
     CAMEL6(),
     DGOSPEC(),
     EXP2B(),
-<<<<<<< HEAD
     EXPLIN(),
     EXPLIN2(),
-=======
->>>>>>> 6fc2d36d
     HATFLDC(),
     HS1(),
     HS2(),
@@ -48,14 +39,11 @@
     HS38(),
     HS45(),
     HS110(),
-<<<<<<< HEAD
     # LEVYMONT(),  # TODO: Fix SCALE interpretation
     PALMER1(),
     PALMER2(),
     PALMER3B(),
     PALMER4E(),
-=======
     PALMER3B(),
->>>>>>> 6fc2d36d
     PRICE4B(),
 )