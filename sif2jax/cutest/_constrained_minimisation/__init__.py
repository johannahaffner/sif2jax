--- conflicted
+++ resolved
@@ -364,12 +364,9 @@
 # from .manne import MANNE as MANNE  # TODO: Human review needed
 # from .marine import MARINE as MARINE  # TODO: Human review needed
 from .maratos import MARATOS as MARATOS
-<<<<<<< HEAD
 
 # from .methanol import METHANOL as METHANOL  # TODO: Human review needed
-=======
 from .matrix2 import MATRIX2 as MATRIX2
->>>>>>> baeb5405
 from .minmaxbd import MINMAXBD as MINMAXBD
 from .minmaxrb import MINMAXRB as MINMAXRB
 from .mss1 import MSS1 as MSS1
@@ -807,13 +804,10 @@
     MAKELA2(),
     MAKELA3(),
     MAKELA4(),
-<<<<<<< HEAD
     # METHANOL(),  # TODO: Human review needed
-=======
     # MANNE(),  # TODO: Human review needed - complex econometric model
     # MARINE(),  # TODO: Human review needed - complex differential equations
     MATRIX2(),
->>>>>>> baeb5405
     # HS70(),  # TODO: Human review - test failures
     # HS84(),  # TODO: Human review - objective value discrepancy
     # TODO: TWIR problems need human review - complex trilinear constraint formulation
