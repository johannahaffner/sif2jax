# TODO: ACOPP14 needs human review - complex AC OPF formulation
# from .acopp14 import ACOPP14 as ACOPP14
# TODO: AIRPORT needs human review - constraint values don't match pycutest
# from .airport import AIRPORT as AIRPORT

# TODO: ALLINITA needs human review - L2 group type interpretation issues
# from .allinita import ALLINITA as ALLINITA
from .alsotame import ALSOTAME as ALSOTAME

# TODO: ANTWERP needs human review - initial value calculation issues
# from .antwerp import ANTWERP as ANTWERP
from .avgasa import AVGASA as AVGASA
from .avgasb import AVGASB as AVGASB

# from .avion2 import AVION2 as AVION2  # TODO: Human review - gradient discrepancies
from .biggsc4 import BIGGSC4 as BIGGSC4
from .bt1 import BT1 as BT1
from .bt2 import BT2 as BT2
from .bt3 import BT3 as BT3
from .bt4 import BT4 as BT4
from .bt5 import BT5 as BT5
from .bt6 import BT6 as BT6
from .bt7 import BT7 as BT7
from .bt8 import BT8 as BT8
from .bt9 import BT9 as BT9
from .bt10 import BT10 as BT10
from .bt11 import BT11 as BT11
from .bt12 import BT12 as BT12
from .bt13 import BT13 as BT13
from .burkehan import BURKEHAN as BURKEHAN
from .byrdsphr import BYRDSPHR as BYRDSPHR
from .cantilvr import CANTILVR as CANTILVR
from .cb2 import CB2 as CB2
from .cb3 import CB3 as CB3
from .chaconn1 import CHACONN1 as CHACONN1
from .chaconn2 import CHACONN2 as CHACONN2

# from .cresc4 import CRESC4 as CRESC4  # TODO: Human review - complex crescent area
# TODO: CLNLBEAM needs fixing - dimension mismatch in constraints
# from .clnlbeam import CLNLBEAM as CLNLBEAM
from .concon import CONCON as CONCON
from .csfi1 import CSFI1 as CSFI1
from .csfi2 import CSFI2 as CSFI2
from .cvxqp1 import CVXQP1 as CVXQP1
from .dallass import DALLASS as DALLASS
from .deconvc import DECONVC as DECONVC
from .dtoc1l import DTOC1L as DTOC1L
<<<<<<< HEAD
from .elattar import ELATTAR as ELATTAR
from .gigomez2 import GIGOMEZ2 as GIGOMEZ2
from .himmelbc import HIMMELBC as HIMMELBC
from .himmelbd import HIMMELBD as HIMMELBD
from .himmelbe import HIMMELBE as HIMMELBE
=======
from .gigomez2 import GIGOMEZ2 as GIGOMEZ2
>>>>>>> 6fc2d36d
from .hs6 import HS6 as HS6
from .hs7 import HS7 as HS7
from .hs8 import HS8 as HS8
from .hs9 import HS9 as HS9
from .hs10 import HS10 as HS10
from .hs11 import HS11 as HS11
from .hs12 import HS12 as HS12
from .hs13 import HS13 as HS13
from .hs14 import HS14 as HS14
from .hs15 import HS15 as HS15
from .hs16 import HS16 as HS16
from .hs17 import HS17 as HS17
from .hs18 import HS18 as HS18
from .hs19 import HS19 as HS19
from .hs20 import HS20 as HS20
from .hs21 import HS21 as HS21
from .hs22 import HS22 as HS22
from .hs23 import HS23 as HS23
from .hs24 import HS24 as HS24
from .hs26 import HS26 as HS26
from .hs27 import HS27 as HS27
from .hs28 import HS28 as HS28
from .hs29 import HS29 as HS29
from .hs30 import HS30 as HS30
from .hs31 import HS31 as HS31
from .hs32 import HS32 as HS32
from .hs33 import HS33 as HS33
from .hs34 import HS34 as HS34
from .hs35 import HS35 as HS35
from .hs36 import HS36 as HS36
from .hs37 import HS37 as HS37
from .hs39 import HS39 as HS39
from .hs40 import HS40 as HS40
from .hs41 import HS41 as HS41
from .hs42 import HS42 as HS42
from .hs43 import HS43 as HS43
from .hs44 import HS44 as HS44
from .hs46 import HS46 as HS46
from .hs47 import HS47 as HS47
from .hs48 import HS48 as HS48
from .hs49 import HS49 as HS49
from .hs50 import HS50 as HS50
from .hs51 import HS51 as HS51
from .hs52 import HS52 as HS52
from .hs53 import HS53 as HS53
from .hs54 import HS54 as HS54
from .hs55 import HS55 as HS55
from .hs56 import HS56 as HS56
from .hs57 import HS57 as HS57

# from .hs59 import HS59 as HS59  # TODO: Human review - objective function discrepancy
from .hs60 import HS60 as HS60
from .hs61 import HS61 as HS61
from .hs62 import HS62 as HS62
from .hs63 import HS63 as HS63
from .hs64 import HS64 as HS64
from .hs65 import HS65 as HS65
from .hs66 import HS66 as HS66

# from .hs67 import HS67 as HS67  # TODO: Human review - several discrepancies
from .hs68 import HS68 as HS68
from .hs69 import HS69 as HS69

# TODO: HS70 needs human review - test failures
# from .hs70 import HS70 as HS70
from .hs71 import HS71 as HS71
from .hs72 import HS72 as HS72
from .hs73 import HS73 as HS73
from .hs74 import HS74 as HS74
from .hs75 import HS75 as HS75
from .hs76 import HS76 as HS76
from .hs77 import HS77 as HS77
from .hs78 import HS78 as HS78
from .hs79 import HS79 as HS79
from .hs80 import HS80 as HS80
from .hs81 import HS81 as HS81
from .hs83 import HS83 as HS83

# TODO: HS84 needs human review - objective value discrepancy (~2%)
# from .hs84 import HS84 as HS84
from .hs93 import HS93 as HS93

# from .hs99 import HS99 as HS99  # TODO: Needs human review - complex recursion
from .hs100 import HS100 as HS100
from .hs101 import HS101 as HS101
from .hs102 import HS102 as HS102
from .hs103 import HS103 as HS103
from .hs104 import HS104 as HS104
from .hs105 import HS105 as HS105
from .hs106 import HS106 as HS106
from .hs107 import HS107 as HS107
from .hs108 import HS108 as HS108
from .hs109 import HS109 as HS109
from .hs111 import HS111 as HS111
from .hs112 import HS112 as HS112
from .hs113 import HS113 as HS113
from .hs114 import HS114 as HS114
from .hs116 import HS116 as HS116
from .hs117 import HS117 as HS117
from .hs118 import HS118 as HS118
from .hs119 import HS119 as HS119
from .hydroell import HYDROELL as HYDROELL
from .lootsma import LOOTSMA as LOOTSMA
from .lukvle1 import LUKVLE1 as LUKVLE1

# from .lukvle2 import LUKVLE2 as LUKVLE2
from .lukvle3 import LUKVLE3 as LUKVLE3

# from .lukvle4 import LUKVLE4 as LUKVLE4  # Use LUKVLE4C instead
# from .lukvle4c import LUKVLE4C as LUKVLE4C
from .lukvle5 import LUKVLE5 as LUKVLE5
from .lukvle6 import LUKVLE6 as LUKVLE6
from .lukvle7 import LUKVLE7 as LUKVLE7
from .lukvle8 import LUKVLE8 as LUKVLE8
from .lukvle9 import LUKVLE9 as LUKVLE9
from .lukvle10 import LUKVLE10 as LUKVLE10
from .lukvle11 import LUKVLE11 as LUKVLE11

# from .lukvle12 import LUKVLE12 as LUKVLE12  # Has constraint function inconsistencies
from .lukvle13 import LUKVLE13 as LUKVLE13
from .lukvle14 import LUKVLE14 as LUKVLE14
from .lukvle15 import LUKVLE15 as LUKVLE15
from .lukvle16 import LUKVLE16 as LUKVLE16
from .lukvle17 import LUKVLE17 as LUKVLE17
from .lukvle18 import LUKVLE18 as LUKVLE18
from .lukvli1 import LUKVLI1 as LUKVLI1

# from .lukvli2 import LUKVLI2 as LUKVLI2
from .lukvli3 import LUKVLI3 as LUKVLI3

# from .lukvli4 import LUKVLI4 as LUKVLI4  # Use LUKVLI4C instead
# from .lukvli4c import LUKVLI4C as LUKVLI4C
from .lukvli5 import LUKVLI5 as LUKVLI5
from .lukvli6 import LUKVLI6 as LUKVLI6
from .lukvli7 import LUKVLI7 as LUKVLI7
from .lukvli8 import LUKVLI8 as LUKVLI8
from .lukvli9 import LUKVLI9 as LUKVLI9
from .lukvli10 import LUKVLI10 as LUKVLI10
from .lukvli11 import LUKVLI11 as LUKVLI11

# from .lukvli12 import LUKVLI12 as LUKVLI12  # Has constraint function inconsistencies
from .lukvli13 import LUKVLI13 as LUKVLI13
from .lukvli14 import LUKVLI14 as LUKVLI14
from .lukvli15 import LUKVLI15 as LUKVLI15
from .lukvli16 import LUKVLI16 as LUKVLI16
from .lukvli17 import LUKVLI17 as LUKVLI17
from .lukvli18 import LUKVLI18 as LUKVLI18
from .makela1 import MAKELA1 as MAKELA1
from .makela2 import MAKELA2 as MAKELA2
from .makela3 import MAKELA3 as MAKELA3
from .makela4 import MAKELA4 as MAKELA4
from .maratos import MARATOS as MARATOS
from .odfits import ODFITS as ODFITS
<<<<<<< HEAD
from .orthregd import ORTHREGD as ORTHREGD
from .orthrgdm import ORTHRGDM as ORTHRGDM
=======
>>>>>>> 6fc2d36d
from .pentagon import PENTAGON as PENTAGON
from .polak1 import POLAK1 as POLAK1
from .polak2 import POLAK2 as POLAK2
from .polak3 import POLAK3 as POLAK3
from .polak5 import POLAK5 as POLAK5
from .polygon import POLYGON as POLYGON
from .simpllpa import SIMPLLPA as SIMPLLPA
from .simpllpb import SIMPLLPB as SIMPLLPB
from .sipow1 import SIPOW1 as SIPOW1
from .sipow2 import SIPOW2 as SIPOW2

# TODO: STEENBRB needs human review - gradient test failing
# from .steenbrb import STEENBRB as STEENBRB
# TODO: SIPOW3 needs human review - constraint formulation issues
# from .sipow3 import SIPOW3 as SIPOW3
# TODO: SIPOW4 needs human review - constraint formulation issues
# from .sipow4 import SIPOW4 as SIPOW4
from .tenbars4 import TENBARS4 as TENBARS4
from .truspyr1 import TRUSPYR1 as TRUSPYR1

# TODO: TRUSPYR2 needs human review - test requested to be removed
# from .truspyr2 import TRUSPYR2 as TRUSPYR2
# from .vanderm3 import VANDERM3 as VANDERM3  # TODO: Human review needed
# from .vanderm4 import VANDERM4 as VANDERM4  # TODO: Human review needed
from .zecevic2 import ZECEVIC2 as ZECEVIC2
from .zecevic3 import ZECEVIC3 as ZECEVIC3
from .zecevic4 import ZECEVIC4 as ZECEVIC4


constrained_minimisation_problems = (
    # ACOPP14(),  # TODO: needs human review - complex AC OPF formulation
    # AIRPORT(),  # TODO: Human review - constraint values don't match pycutest
    # ALLINITA(),  # TODO: needs human review - L2 group type interpretation
    ALSOTAME(),
    # ANTWERP(),  # TODO: needs human review - initial value calculation
    AVGASA(),
    AVGASB(),
    # AVION2(),  # TODO: Human review - gradient discrepancies
    BIGGSC4(),
    BURKEHAN(),
    BYRDSPHR(),
    CANTILVR(),
    CB2(),
    CB3(),
    CHACONN1(),
    CHACONN2(),
    # CLNLBEAM(),  # TODO: Dimension mismatch in constraints
    CONCON(),
    # CRESC4(),  # TODO: Human review - complex crescent area formula
    CSFI1(),
    CSFI2(),
    CVXQP1(),
    DECONVC(),
    GIGOMEZ2(),
    HS6(),
    HS7(),
    HS8(),
    HS9(),
    HS10(),
    HS11(),
    HS12(),
    HS13(),
    HS14(),
    HS15(),
    HS16(),
    HS17(),
    HS18(),
    HS19(),
    HS20(),
    HS21(),
    HS22(),
    HS23(),
    HS24(),
    HS26(),
    HS27(),
    HS28(),
    HS29(),
    HS30(),
    HS31(),
    HS32(),
    HS33(),
    HS34(),
    HS35(),
    HS36(),
    HS37(),
    HS39(),
    HS40(),
    HS41(),
    HS42(),
    HS43(),
    HS44(),
    HS46(),
    HS47(),
    HS48(),
    HS49(),
    HS50(),
    HS51(),
    HS52(),
    HS53(),
    HS54(),
    HS55(),
    HS56(),
    HS57(),
    # HS59(),  # TODO: Human review - objective function discrepancy
    HS60(),
    HS61(),
    HS62(),
    HS63(),
    HS64(),
    HS65(),
    HS66(),
    # HS67(),  # TODO: Human review - several discrepancies
    HS68(),
    HS69(),
    HS71(),
    HS72(),
    HS73(),
    HS74(),
    HS75(),
    HS76(),
    HS77(),
    HS78(),
    HS79(),
    HS80(),
    HS81(),
    HS83(),
    HS93(),
    # HS99(),  # TODO: Needs human review - complex recursive formulation
    HS100(),
    HS101(),
    HS102(),
    HS103(),
    HS104(),
    HS105(),
    HS106(),
    HS107(),
    HS108(),
    HS109(),
    HS111(),
    HS112(),
    HS113(),
    HS114(),
    HS116(),
    HS117(),
    HS118(),
    HS119(),
    HIMMELBC(),
    HIMMELBD(),
    HIMMELBE(),
    HYDROELL(),
    LOOTSMA(),
    MARATOS(),
    ODFITS(),
<<<<<<< HEAD
    ORTHRGDM(),
    ORTHREGD(),
=======
>>>>>>> 6fc2d36d
    PENTAGON(),
    POLAK1(),
    POLAK2(),
    POLAK3(),
    POLAK5(),
    POLYGON(),
    SIMPLLPA(),
    SIMPLLPB(),
    SIPOW1(),
    SIPOW2(),
    # STEENBRB(),  # TODO: Human review - gradient test failing
    # SIPOW3(),  # TODO: Human review - constraint formulation issues
    # SIPOW4(),  # TODO: Human review - constraint formulation issues
    # VANDERM1(),  # Moved to nonlinear equations (NOR2 classification)
    # VANDERM2(),  # Moved to nonlinear equations (NOR2 classification)
    # VANDERM3(),  # TODO: Human review - constraint values don't match
    # VANDERM4(),  # TODO: Human review - constraint values don't match
    MAKELA1(),
    MAKELA2(),
    MAKELA3(),
    MAKELA4(),
    # HS70(),  # TODO: Human review - test failures
    # HS84(),  # TODO: Human review - objective value discrepancy
    ZECEVIC2(),
    ZECEVIC3(),
    ZECEVIC4(),
    TENBARS4(),
    TRUSPYR1(),
    # TRUSPYR2(),  # TODO: Human review - test requested to be removed
    BT1(),
    BT2(),
    BT3(),
    BT4(),
    BT5(),
    BT6(),
    BT7(),
    BT8(),
    BT9(),
    BT10(),
    BT11(),
    BT12(),
    BT13(),
    LUKVLE1(),
    # LUKVLE2(),
    LUKVLE3(),
    # LUKVLE4(),  # Has factor ~2380 error due to SIF bug, use LUKVLE4C instead
    # LUKVLE4C(),  # Has 3% discrepancy with pycutest
    LUKVLE5(),
    LUKVLE6(),
    LUKVLE7(),
    LUKVLE8(),
    LUKVLE9(),
    LUKVLE10(),
    LUKVLE11(),
    # LUKVLE12(),  # Has constraint function inconsistencies
    LUKVLE13(),
    LUKVLE14(),
    LUKVLE15(),
    LUKVLE16(),
    LUKVLE17(),
    LUKVLE18(),
    LUKVLI1(),
    # LUKVLI2(),
    LUKVLI3(),
    # LUKVLI4(),  # Has factor ~2380 error due to SIF bug, use LUKVLI4C instead
    # LUKVLI4C(),  # Has 3% discrepancy with pycutest
    LUKVLI5(),
    LUKVLI6(),
    LUKVLI7(),
    LUKVLI8(),
    LUKVLI9(),
    LUKVLI10(),
    LUKVLI11(),
    # LUKVLI12(),  # Has constraint function inconsistencies
    LUKVLI13(),
    LUKVLI14(),
    LUKVLI15(),
    LUKVLI16(),
    LUKVLI17(),
    LUKVLI18(),
)<|MERGE_RESOLUTION|>--- conflicted
+++ resolved
@@ -45,15 +45,12 @@
 from .dallass import DALLASS as DALLASS
 from .deconvc import DECONVC as DECONVC
 from .dtoc1l import DTOC1L as DTOC1L
-<<<<<<< HEAD
 from .elattar import ELATTAR as ELATTAR
 from .gigomez2 import GIGOMEZ2 as GIGOMEZ2
 from .himmelbc import HIMMELBC as HIMMELBC
 from .himmelbd import HIMMELBD as HIMMELBD
 from .himmelbe import HIMMELBE as HIMMELBE
-=======
 from .gigomez2 import GIGOMEZ2 as GIGOMEZ2
->>>>>>> 6fc2d36d
 from .hs6 import HS6 as HS6
 from .hs7 import HS7 as HS7
 from .hs8 import HS8 as HS8
@@ -207,11 +204,8 @@
 from .makela4 import MAKELA4 as MAKELA4
 from .maratos import MARATOS as MARATOS
 from .odfits import ODFITS as ODFITS
-<<<<<<< HEAD
 from .orthregd import ORTHREGD as ORTHREGD
 from .orthrgdm import ORTHRGDM as ORTHRGDM
-=======
->>>>>>> 6fc2d36d
 from .pentagon import PENTAGON as PENTAGON
 from .polak1 import POLAK1 as POLAK1
 from .polak2 import POLAK2 as POLAK2
@@ -365,11 +359,8 @@
     LOOTSMA(),
     MARATOS(),
     ODFITS(),
-<<<<<<< HEAD
     ORTHRGDM(),
     ORTHREGD(),
-=======
->>>>>>> 6fc2d36d
     PENTAGON(),
     POLAK1(),
     POLAK2(),
