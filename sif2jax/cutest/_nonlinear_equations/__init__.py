--- conflicted
+++ resolved
@@ -124,10 +124,7 @@
 from .luksan16 import LUKSAN16 as LUKSAN16
 from .luksan17 import LUKSAN17 as LUKSAN17
 from .luksan21 import LUKSAN21 as LUKSAN21
-<<<<<<< HEAD
-=======
 from .luksan22 import LUKSAN22 as LUKSAN22
->>>>>>> cb3a85b2
 from .mancinone import MANCINONE as MANCINONE
 from .meyer3ne import MEYER3NE as MEYER3NE
 from .mgh09 import MGH09 as MGH09
@@ -305,10 +302,7 @@
     LUKSAN16(),
     LUKSAN17(),
     LUKSAN21(),
-<<<<<<< HEAD
-=======
     LUKSAN22(),
->>>>>>> cb3a85b2
     MANCINONE(),
     MEYER3NE(),
     MGH09(),
