--- conflicted
+++ resolved
@@ -50,13 +50,8 @@
             ]
         )
 
-<<<<<<< HEAD
-        # Compute residuals for each group
-        i = jnp.arange(15)
-=======
         # Vectorized computation
         i = jnp.arange(15, dtype=float)
->>>>>>> bcce722b
         u = i + 1.0  # i = 1 to 15 in 1-indexed
         v = 16.0 - u
 
@@ -70,11 +65,7 @@
 
         residuals = model - y_data
 
-<<<<<<< HEAD
         return residuals, None
-=======
-        return residuals
->>>>>>> bcce722b
 
     @property
     def y0(self) -> Float[Array, "3"]:
@@ -96,10 +87,6 @@
         # For nonlinear equations with pycutest formulation, this is always zero
         return jnp.array(0.0)
 
-    def constraint(self, y):
-        """Returns the residuals as equality constraints."""
-        return self.residual(y, self.args), None
-
     @property
     def bounds(self) -> tuple[Array, Array] | None:
         """No bounds for this problem."""
