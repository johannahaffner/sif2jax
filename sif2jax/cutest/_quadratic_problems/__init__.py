from .a0endndl import A0ENDNDL as A0ENDNDL
from .a0enindl import A0ENINDL as A0ENINDL
from .a0ensndl import A0ENSNDL as A0ENSNDL
from .a0esdndl import A0ESDNDL as A0ESDNDL
from .a0esindl import A0ESINDL as A0ESINDL
from .a0essndl import A0ESSNDL as A0ESSNDL
from .a0nndndl import A0NNDNDL as A0NNDNDL
from .a0nndnil import A0NNDNIL as A0NNDNIL
from .a0nndnsl import A0NNDNSL as A0NNDNSL
from .a0nnsnsl import A0NNSNSL as A0NNSNSL
from .a0nsdsdl import A0NSDSDL as A0NSDSDL
from .a0nsdsds import A0NSDSDS as A0NSDSDS
from .a0nsdsil import A0NSDSIL as A0NSDSIL
from .a0nsdssl import A0NSDSSL as A0NSDSSL
from .a0nssssl import A0NSSSSL as A0NSSSSL
from .biggsc4 import BIGGSC4 as BIGGSC4

# from .chenhark import CHENHARK as CHENHARK  # TODO: Human review needed - see file
from .cmpc1 import CMPC1 as CMPC1
from .cmpc2 import CMPC2 as CMPC2
from .cmpc3 import CMPC3 as CMPC3
from .cmpc4 import CMPC4 as CMPC4
from .cmpc5 import CMPC5 as CMPC5
from .cmpc6 import CMPC6 as CMPC6

# from .cmpc7 import CMPC7 as CMPC7  # TODO: Human review - runtime 8.78x vs 5x
from .cmpc8 import CMPC8 as CMPC8

# from .cmpc9 import CMPC9 as CMPC9  # TODO: Human review - runtime 5.81x vs 5x
from .cmpc10 import CMPC10 as CMPC10

# from .cmpc11 import CMPC11 as CMPC11  # TODO: Human review - runtime 5.28x vs 5x
from .cmpc12 import CMPC12 as CMPC12

# from .cmpc13 import CMPC13 as CMPC13  # TODO: Human review - runtime 6.02x vs 5x
# from .cmpc14 import CMPC14 as CMPC14  # TODO: Human review - runtime 5.51x vs 5x
from .cmpc15 import CMPC15 as CMPC15

# from .cmpc16 import CMPC16 as CMPC16  # TODO: Human review - runtime 8.41x vs 5x
from .cvxbqp1 import CVXBQP1 as CVXBQP1
from .cvxqp1 import CVXQP1 as CVXQP1
from .cvxqp2 import CVXQP2 as CVXQP2
from .cvxqp3 import CVXQP3 as CVXQP3
from .dual1 import DUAL1 as DUAL1
from .dual2 import DUAL2 as DUAL2
from .dual3 import DUAL3 as DUAL3
from .dual4 import DUAL4 as DUAL4
from .dualc1 import DUALC1 as DUALC1
from .dualc2 import DUALC2 as DUALC2
from .dualc5 import DUALC5 as DUALC5
from .dualc8 import DUALC8 as DUALC8

# TODO: Human review needed - same constraint issues as EIGENA
# from .eigena2 import EIGENA2 as EIGENA2
# TODO: Human review needed - constraint ordering vs pycutest (15/27 tests passing)
# from .gmncase1 import GMNCASE1 as GMNCASE1
from .gouldqp1 import GOULDQP1 as GOULDQP1
from .gouldqp2 import GOULDQP2 as GOULDQP2
from .gouldqp3 import GOULDQP3 as GOULDQP3
from .hatfldh import HATFLDH as HATFLDH
from .hs44new import HS44NEW as HS44NEW
from .hs76 import HS76 as HS76
<<<<<<< HEAD

# from .mosarqp1 import MOSARQP1 as MOSARQP1  # TODO: Human review - objective issues
# from .mosarqp2 import MOSARQP2 as MOSARQP2  # TODO: Human review - objective issues
=======
from .junkturn import JUNKTURN as JUNKTURN
>>>>>>> 9af06d6d
from .nash import NASH as NASH
from .ncvxbqp1 import NCVXBQP1 as NCVXBQP1
from .ncvxbqp2 import NCVXBQP2 as NCVXBQP2
from .ncvxbqp3 import NCVXBQP3 as NCVXBQP3
from .ncvxqp1 import NCVXQP1 as NCVXQP1
from .ncvxqp2 import NCVXQP2 as NCVXQP2
from .ncvxqp3 import NCVXQP3 as NCVXQP3
from .ncvxqp4 import NCVXQP4 as NCVXQP4
from .ncvxqp5 import NCVXQP5 as NCVXQP5
from .ncvxqp6 import NCVXQP6 as NCVXQP6
from .ncvxqp7 import NCVXQP7 as NCVXQP7
from .ncvxqp8 import NCVXQP8 as NCVXQP8
from .ncvxqp9 import NCVXQP9 as NCVXQP9
from .qpband import QPBAND as QPBAND
from .qpnband import QPNBAND as QPNBAND

# from .qpnblend import QPNBLEND as QPNBLEND  # TODO: Human review - constraint matrix
# from .qpnboei1 import QPNBOEI1 as QPNBOEI1  # TODO: Human review - Boeing constraints
# from .qpnboei2 import QPNBOEI2 as QPNBOEI2  # TODO: Human review - Boeing constraints
# from .qpnstair import QPNSTAIR as QPNSTAIR  # TODO: Human review - constraint dims
# from .s268 import S268 as S268  # TODO: Human review needed - Complex SIF syntax
from .table1 import TABLE1 as TABLE1
from .table3 import TABLE3 as TABLE3
from .table6 import TABLE6 as TABLE6
from .table7 import TABLE7 as TABLE7
from .table8 import TABLE8 as TABLE8
from .tame import TAME as TAME

# from .torsiond import TORSIOND as TORSIOND  # TODO: Human review needed - see file
from .yao import YAO as YAO


# Bounded quadratic problems (only bound constraints)
bounded_quadratic_problems = (
    # CHENHARK(),  # TODO: Human review needed - see file
    CVXBQP1(),
    NCVXBQP1(),
    NCVXBQP2(),
    NCVXBQP3(),
    # TORSIOND(),  # TODO: Human review needed - objective mismatch with pycutest
)


# Constrained quadratic problems (equality and/or inequality constraints)
constrained_quadratic_problems = (
    A0ENDNDL(),
    A0ENINDL(),
    A0ENSNDL(),
    A0ESDNDL(),
    A0ESINDL(),
    A0ESSNDL(),
    A0NNDNDL(),
    A0NNDNIL(),
    A0NNDNSL(),
    A0NNSNSL(),
    A0NSDSDL(),
    A0NSDSDS(),
    A0NSDSIL(),
    A0NSDSSL(),
    A0NSSSSL(),
    BIGGSC4(),
    CMPC1(),
    CMPC2(),
    CMPC3(),
    CMPC4(),
    CMPC5(),
    CMPC6(),
    # CMPC7(),  # TODO: Human review - runtime 8.78x vs 5x threshold
    CMPC8(),
    # CMPC9(),  # TODO: Human review - runtime 5.81x vs 5x threshold
    CMPC10(),
    # CMPC11(),  # TODO: Human review - runtime 5.28x vs 5x threshold
    CMPC12(),
    # CMPC13(),  # TODO: Human review - runtime 6.02x vs 5x threshold
    # CMPC14(),  # TODO: Human review - runtime 5.51x vs 5x threshold
    CMPC15(),
    # CMPC16(),  # TODO: Human review - runtime 8.41x vs 5x threshold
    CVXQP1(),
    CVXQP2(),
    CVXQP3(),
    DUAL1(),
    DUAL2(),
    DUAL3(),
    DUAL4(),
    DUALC1(),
    DUALC2(),
    DUALC5(),
    DUALC8(),
    # EIGENA2(),  # TODO: Human review needed - same constraint issues as EIGENA
    # GMNCASE1(),  # TODO: Human review needed - constraint ordering vs pycutest
    GOULDQP1(),
    GOULDQP2(),
    GOULDQP3(),
    HATFLDH(),
    HS44NEW(),
    JUNKTURN(),
    HS76(),
    # MOSARQP1(),  # TODO: Human review needed - objective/constraint issues
    # MOSARQP2(),  # TODO: Human review needed - objective/constraint issues
    NASH(),
    NCVXQP1(),
    NCVXQP2(),
    NCVXQP3(),
    NCVXQP4(),
    NCVXQP5(),
    NCVXQP6(),
    NCVXQP7(),
    NCVXQP8(),
    NCVXQP9(),
    QPBAND(),
    QPNBAND(),
    # QPNBLEND(),  # TODO: Human review - complex constraint matrix
    # QPNBOEI1(),  # TODO: Human review - Boeing routing constraints
    # QPNBOEI2(),  # TODO: Human review - Boeing routing constraints
    # QPNSTAIR(),  # TODO: Human review - complex constraint dimensions
    # S268(),  # TODO: Human review needed - Complex SIF syntax
    TABLE1(),
    TABLE3(),
    TABLE6(),
    TABLE7(),
    TABLE8(),
    TAME(),
    YAO(),
)

# All quadratic problems
quadratic_problems = bounded_quadratic_problems + constrained_quadratic_problems<|MERGE_RESOLUTION|>--- conflicted
+++ resolved
@@ -60,13 +60,10 @@
 from .hatfldh import HATFLDH as HATFLDH
 from .hs44new import HS44NEW as HS44NEW
 from .hs76 import HS76 as HS76
-<<<<<<< HEAD
 
 # from .mosarqp1 import MOSARQP1 as MOSARQP1  # TODO: Human review - objective issues
 # from .mosarqp2 import MOSARQP2 as MOSARQP2  # TODO: Human review - objective issues
-=======
 from .junkturn import JUNKTURN as JUNKTURN
->>>>>>> 9af06d6d
 from .nash import NASH as NASH
 from .ncvxbqp1 import NCVXBQP1 as NCVXBQP1
 from .ncvxbqp2 import NCVXBQP2 as NCVXBQP2
